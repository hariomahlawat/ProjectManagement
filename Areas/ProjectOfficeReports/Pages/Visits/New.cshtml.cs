--- conflicted
+++ resolved
@@ -43,13 +43,9 @@
 
     public IReadOnlyList<SelectListItem> VisitTypeOptions { get; private set; } = Array.Empty<SelectListItem>();
 
-<<<<<<< HEAD
     public VisitPhotosViewModel EmptyPhotoGallery { get; } = new(Guid.Empty, Array.Empty<VisitPhoto>(), null, false);
 
     public bool CanManage => User.IsInRole("Admin") || User.IsInRole("HoD") || User.IsInRole("ProjectOffice");
-=======
-    public bool CanManage => User.IsInRole("Admin") || User.IsInRole("HoD") || IsProjectOfficeMember();
->>>>>>> 07713f45
 
     public async Task<IActionResult> OnGetAsync(CancellationToken cancellationToken)
     {
