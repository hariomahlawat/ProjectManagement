--- conflicted
+++ resolved
@@ -35,7 +35,6 @@
 }
 else
 {
-<<<<<<< HEAD
     <form method="get" class="card filter-card shadow-sm border-0 mb-4">
         <div class="card-header border-0 bg-white pb-0">
             <div class="d-flex align-items-center gap-3">
@@ -84,7 +83,6 @@
                         {
                             <input type="hidden" name="Filter.TypeIds" value="@selected.Value" data-label="@selected.Label" />
                         }
-=======
     <div class="d-flex justify-content-between align-items-center mb-4">
         <form method="get" class="card shadow-sm w-100 me-3">
             <div class="card-body">
@@ -102,7 +100,6 @@
                     <div class="col-lg-4">
                         <label asp-for="Filter.Category" class="form-label"></label>
                         <select asp-for="Filter.Category" asp-items="Model.CategoryOptions" class="form-select"></select>
->>>>>>> bdb8405c
                     </div>
                     <noscript>
                         <select asp-for="Filter.TypeIds" asp-items="Model.TrainingTypes" multiple class="form-select" size="5"></select>
@@ -134,14 +131,12 @@
                     <button type="submit" class="btn btn-primary">Apply filters</button>
                 </div>
             </div>
-<<<<<<< HEAD
             <div class="d-flex flex-wrap justify-content-between gap-2 mt-3">
                 <div class="text-muted small">
                     Tip: Combine project and category filters to spot readiness gaps faster.
                 </div>
                 <a asp-page="./Index" class="btn btn-link btn-sm px-0">Reset filters</a>
             </div>
-=======
         </form>
 
         <div class="flex-shrink-0 d-flex flex-column gap-2">
@@ -156,7 +151,6 @@
                asp-route-Search="@Model.Filter.Search">
                 Export to Excel
             </a>
->>>>>>> bdb8405c
         </div>
     </form>
 
