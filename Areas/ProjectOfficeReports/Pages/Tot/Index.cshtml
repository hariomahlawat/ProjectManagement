@page
@model ProjectManagement.Areas.ProjectOfficeReports.Pages.Tot.IndexModel
@using System.Linq
@using ProjectManagement.Models
@using ProjectManagement.Services.Projects
@using ProjectManagement.Utilities
@{
    ViewData["Title"] = "Transfer of Technology tracker";
    string StatusLabel(ProjectTotStatus status) => status switch
    {
        ProjectTotStatus.NotRequired => "Not required",
        ProjectTotStatus.NotStarted => "Not started",
        ProjectTotStatus.InProgress => "In progress",
        ProjectTotStatus.Completed => "Completed",
        _ => status.ToString()
    };

    string RequestStateLabel(ProjectTotRequestDecisionState state) => state switch
    {
        ProjectTotRequestDecisionState.Pending => "Pending approval",
        ProjectTotRequestDecisionState.Approved => "Approved",
        ProjectTotRequestDecisionState.Rejected => "Rejected",
        _ => state.ToString()
    };

<<<<<<< HEAD
    string UpdateStateLabel(ProjectTotProgressUpdateState state) => state switch
    {
        ProjectTotProgressUpdateState.Pending => "Pending approval",
        ProjectTotProgressUpdateState.Approved => "Published",
        ProjectTotProgressUpdateState.Rejected => "Rejected",
        _ => state.ToString()
    };

    string UpdateStateBadge(ProjectTotProgressUpdateState state) => state switch
    {
        ProjectTotProgressUpdateState.Pending => "info",
        ProjectTotProgressUpdateState.Approved => "success",
        ProjectTotProgressUpdateState.Rejected => "warning",
        _ => "secondary"
=======
    string FoPmLabel(bool? value) => value switch
    {
        true => "Yes",
        false => "No",
        _ => "—"
>>>>>>> 9a97668c
    };

    var istZone = TimeZoneHelper.GetIst();
    DateTime? ToIst(DateTime? value) => value.HasValue
        ? TimeZoneInfo.ConvertTimeFromUtc(DateTime.SpecifyKind(value.Value, DateTimeKind.Utc), istZone)
        : null;

    var requestStateDisabled = Model.OnlyPending ? "disabled" : null;
}

<div class="d-flex justify-content-between align-items-center mb-4">
    <div>
        <h1 class="h3 mb-0">Transfer of Technology tracker</h1>
        <p class="text-muted mb-0">Track project ToT progress, submit updates for approval, and record HoD decisions.</p>
    </div>
</div>

<form method="get" class="row g-3 align-items-end">
    <div class="col-md-3">
        <label class="form-label" asp-for="TotStatusFilter">ToT status</label>
        <select class="form-select" asp-for="TotStatusFilter">
            <option value="">All statuses</option>
            @foreach (ProjectTotStatus status in Enum.GetValues<ProjectTotStatus>())
            {
                <option value="@status" selected="@(Model.TotStatusFilter == status ? "selected" : null)">@StatusLabel(status)</option>
            }
        </select>
    </div>
    <div class="col-md-3">
        <label class="form-label" asp-for="RequestStateFilter">Request state</label>
        <select class="form-select" asp-for="RequestStateFilter" disabled="@requestStateDisabled">
            <option value="">All requests</option>
            @foreach (ProjectTotRequestDecisionState state in Enum.GetValues<ProjectTotRequestDecisionState>())
            {
                <option value="@state" selected="@(Model.RequestStateFilter == state ? "selected" : null)">@RequestStateLabel(state)</option>
            }
        </select>
    </div>
    <div class="col-md-3">
        <div class="form-check mt-4">
            <input class="form-check-input" type="checkbox" asp-for="OnlyPending" id="onlyPending">
            <label class="form-check-label" for="onlyPending">Only pending approvals</label>
        </div>
    </div>
    <div class="col-md-3 text-md-end">
        <input type="hidden" asp-for="SelectedProjectId" />
        <button type="submit" class="btn btn-primary">Apply filters</button>
        <a asp-page="./Index" class="btn btn-outline-secondary">Reset</a>
    </div>
</form>

<div class="table-responsive mt-4">
    <table class="table table-striped align-middle">
        <thead>
            <tr>
                <th scope="col">Project</th>
                <th scope="col">Sponsoring unit</th>
                <th scope="col">ToT status</th>
                <th scope="col">Request state</th>
                <th scope="col" class="text-end">Actions</th>
            </tr>
        </thead>
        <tbody>
            @if (!Model.Projects.Any())
            {
                <tr>
                    <td colspan="5" class="text-center text-muted py-4">No completed projects match the selected filters.</td>
                </tr>
            }
            else
            {
                foreach (var row in Model.Projects)
                {
                    var isSelected = Model.SelectedProjectId.HasValue && Model.SelectedProjectId.Value == row.ProjectId;
                    <tr class="@(isSelected ? "table-primary" : string.Empty)">
                        <th scope="row">
                            <div class="fw-semibold">@row.ProjectName</div>
                            @if (!string.IsNullOrWhiteSpace(row.TotRemarks))
                            {
                                <div class="text-muted small">@row.TotRemarks</div>
                            }
                            @if (!string.IsNullOrWhiteSpace(row.LatestApprovedUpdateBody))
                            {
                                var publishedLocal = ToIst(row.LatestApprovedUpdatePublishedOnUtc);
                                <div class="text-muted small mt-1">
                                    <span class="fw-semibold">Latest update</span>
                                    @if (row.LatestApprovedUpdateEventDate.HasValue)
                                    {
                                        <span> (@row.LatestApprovedUpdateEventDate.Value:dd MMM yyyy)</span>
                                    }
                                    @if (publishedLocal.HasValue)
                                    {
                                        <span> • published @publishedLocal.Value:dd MMM yyyy HH:mm</span>
                                    }
                                    <div class="text-truncate" style="max-width: 28rem;">@row.LatestApprovedUpdateBody</div>
                                </div>
                            }
                            @if (row.PendingUpdateCount > 0)
                            {
                                <div class="text-warning small mt-1">Pending updates: @row.PendingUpdateCount</div>
                            }
                        </th>
                        <td>@row.SponsoringUnit</td>
                        <td>
                            @if (row.TotStatus is { } status)
                            {
                                <span class="badge text-bg-secondary">@StatusLabel(status)</span>
                            }
                            else
                            {
                                <span class="badge text-bg-secondary">Not started</span>
                            }
                        </td>
                        <td>
                            @if (row.RequestState is { } state)
                            {
                                <span class="badge text-bg-@(state == ProjectTotRequestDecisionState.Pending ? "info" : state == ProjectTotRequestDecisionState.Approved ? "success" : "warning")">@RequestStateLabel(state)</span>
                            }
                            else
                            {
                                <span class="text-muted">No request</span>
                            }
                        </td>
                        <td class="text-end">
                            <a class="btn btn-sm btn-outline-primary"
                               asp-route-TotStatusFilter="@Model.TotStatusFilter"
                               asp-route-RequestStateFilter="@Model.RequestStateFilter"
                               asp-route-OnlyPending="@Model.OnlyPending"
                               asp-route-SelectedProjectId="@row.ProjectId">
                                View details
                            </a>
                        </td>
                    </tr>
                }
            }
        </tbody>
    </table>
</div>

@if (Model.SelectedProject is { } selected)
{
    <div class="row g-4 mt-4">
        <div class="col-lg-6">
            <div class="card h-100">
                <div class="card-header">
                    <h2 class="h5 mb-0">@selected.ProjectName</h2>
                </div>
                <div class="card-body">
                    <dl class="row mb-0">
                        <dt class="col-sm-5">Current ToT status</dt>
                        <dd class="col-sm-7">@StatusLabel(selected.TotStatus ?? ProjectTotStatus.NotStarted)</dd>
                        <dt class="col-sm-5">Started on</dt>
                        <dd class="col-sm-7">@(selected.TotStartedOn?.ToString("dd MMM yyyy") ?? "—")</dd>
                        <dt class="col-sm-5">Completed on</dt>
                        <dd class="col-sm-7">@(selected.TotCompletedOn?.ToString("dd MMM yyyy") ?? "—")</dd>
                        <dt class="col-sm-5">MET details</dt>
                        <dd class="col-sm-7">@(string.IsNullOrWhiteSpace(selected.TotMetDetails) ? "—" : selected.TotMetDetails)</dd>
                        <dt class="col-sm-5">MET completed on</dt>
                        <dd class="col-sm-7">@(selected.TotMetCompletedOn?.ToString("dd MMM yyyy") ?? "—")</dd>
                        <dt class="col-sm-5">First production model manufactured</dt>
                        <dd class="col-sm-7">@FoPmLabel(selected.TotFirstProductionModelManufactured)</dd>
                        <dt class="col-sm-5">Manufactured on</dt>
                        <dd class="col-sm-7">@(selected.TotFirstProductionModelManufacturedOn?.ToString("dd MMM yyyy") ?? "—")</dd>
                        <dt class="col-sm-5">Last approved by</dt>
                        <dd class="col-sm-7">@(string.IsNullOrWhiteSpace(selected.TotLastApprovedBy) ? "—" : selected.TotLastApprovedBy)</dd>
                        <dt class="col-sm-5">Approved on</dt>
                        <dd class="col-sm-7">@(ToIst(selected.TotLastApprovedOnUtc)?.ToString("dd MMM yyyy HH:mm") ?? "—")</dd>
                    </dl>
                    @if (!string.IsNullOrWhiteSpace(selected.TotRemarks))
                    {
                        <div class="alert alert-secondary mt-3 mb-0">@selected.TotRemarks</div>
                    }
                </div>
            </div>
        </div>
        <div class="col-lg-6">
            <div class="card h-100">
                <div class="card-header d-flex justify-content-between align-items-center">
                    <h2 class="h5 mb-0">Latest ToT request</h2>
                    @if (selected.RequestState is { } state)
                    {
                        <span class="badge text-bg-@(state == ProjectTotRequestDecisionState.Pending ? "info" : state == ProjectTotRequestDecisionState.Approved ? "success" : "warning")">@RequestStateLabel(state)</span>
                    }
                    else
                    {
                        <span class="badge text-bg-secondary">No request</span>
                    }
                </div>
                <div class="card-body">
                    @if (selected.RequestState is null)
                    {
                        <p class="text-muted mb-0">No ToT request has been submitted for this project yet.</p>
                    }
                    else
                    {
                        <dl class="row mb-0">
                            <dt class="col-sm-5">Proposed status</dt>
                            <dd class="col-sm-7">@StatusLabel(selected.RequestedStatus ?? selected.TotStatus ?? ProjectTotStatus.NotStarted)</dd>
                            <dt class="col-sm-5">Proposed start</dt>
                            <dd class="col-sm-7">@(selected.RequestedStartedOn?.ToString("dd MMM yyyy") ?? "—")</dd>
                            <dt class="col-sm-5">Proposed completion</dt>
                            <dd class="col-sm-7">@(selected.RequestedCompletedOn?.ToString("dd MMM yyyy") ?? "—")</dd>
                            <dt class="col-sm-5">Proposed MET details</dt>
                            <dd class="col-sm-7">@(string.IsNullOrWhiteSpace(selected.RequestedMetDetails) ? "—" : selected.RequestedMetDetails)</dd>
                            <dt class="col-sm-5">Proposed MET completion</dt>
                            <dd class="col-sm-7">@(selected.RequestedMetCompletedOn?.ToString("dd MMM yyyy") ?? "—")</dd>
                            <dt class="col-sm-5">FoPM manufactured?</dt>
                            <dd class="col-sm-7">@FoPmLabel(selected.RequestedFirstProductionModelManufactured)</dd>
                            <dt class="col-sm-5">FoPM manufacture date</dt>
                            <dd class="col-sm-7">@(selected.RequestedFirstProductionModelManufacturedOn?.ToString("dd MMM yyyy") ?? "—")</dd>
                            <dt class="col-sm-5">Submitted by</dt>
                            <dd class="col-sm-7">@(selected.RequestedBy ?? "—") on @(ToIst(selected.RequestedOnUtc)?.ToString("dd MMM yyyy HH:mm") ?? "—")</dd>
                            <dt class="col-sm-5">Decision by</dt>
                            <dd class="col-sm-7">@(selected.DecidedBy ?? "—")</dd>
                            <dt class="col-sm-5">Decision on</dt>
                            <dd class="col-sm-7">@(ToIst(selected.DecidedOnUtc)?.ToString("dd MMM yyyy HH:mm") ?? "—")</dd>
                        </dl>
                        @if (!string.IsNullOrWhiteSpace(selected.RequestedRemarks))
                        {
                            <div class="alert alert-info mt-3">Proposal remarks: @selected.RequestedRemarks</div>
                        }
                        @if (!string.IsNullOrWhiteSpace(selected.DecisionRemarks))
                        {
                            <div class="alert alert-warning mt-3">Decision remarks: @selected.DecisionRemarks</div>
                        }
                    }
                </div>
            </div>
        </div>
    </div>

    <div class="row g-4 mt-1">
        @{ var updates = Model.TotUpdates; var pendingUpdatesCount = selected.PendingUpdateCount; var updatesBadgeVariant = pendingUpdatesCount > 0 ? "warning" : "secondary"; var updatesBadgeText = pendingUpdatesCount > 0 ? $"{pendingUpdatesCount} pending" : "No pending approvals"; }
        <div class="col-12">
            <div class="card h-100">
                <div class="card-header d-flex justify-content-between align-items-center">
                    <h2 class="h5 mb-0">Project updates</h2>
                    <span class="badge text-bg-@updatesBadgeVariant">@updatesBadgeText</span>
                </div>
                <div class="card-body">
                    <div class="row g-4">
                        <div class="col-lg-7">
                            <h3 class="h6">History</h3>
                            @if (!updates.Any())
                            {
                                <p class="text-muted mb-0">No updates have been submitted for this project yet.</p>
                            }
                            else
                            {
                                <div class="list-group">
                                    @foreach (var update in updates)
                                    {
                                        var submittedLocal = ToIst(update.SubmittedOnUtc);
                                        var decidedLocal = ToIst(update.DecidedOnUtc);
                                        var publishedLocal = ToIst(update.PublishedOnUtc);
                                        var rowVersion = update.RowVersion is { Length: > 0 } ? Convert.ToBase64String(update.RowVersion) : string.Empty;
                                        var remarksKey = $"DecideUpdateInput.{update.Id}";
                                        ViewData.ModelState.TryGetValue(remarksKey, out var updateState);
                                        var errorMessage = updateState?.Errors.FirstOrDefault()?.ErrorMessage;
                                        var remarksValue = Model.DecideUpdateInput.UpdateId == update.Id ? Model.DecideUpdateInput.Remarks : string.Empty;
                                        var isPending = update.State == ProjectTotProgressUpdateState.Pending;
                                        var decidedByDisplay = string.IsNullOrWhiteSpace(update.DecidedByName) ? "—" : update.DecidedByName;
                                        <div class="list-group-item">
                                            <div class="d-flex justify-content-between flex-wrap gap-2">
                                                <div class="d-flex align-items-center gap-2">
                                                    <span class="badge text-bg-@UpdateStateBadge(update.State)">@UpdateStateLabel(update.State)</span>
                                                    @if (update.EventDate.HasValue)
                                                    {
                                                        <span class="text-muted small">Event: @update.EventDate.Value:dd MMM yyyy</span>
                                                    }
                                                </div>
                                                <div class="text-muted small text-end">
                                                    Submitted by <span class="fw-semibold">@update.SubmittedByName</span>
                                                    on @(submittedLocal?.ToString("dd MMM yyyy HH:mm") ?? "—")
                                                </div>
                                            </div>
                                            <div class="mt-2" style="white-space: pre-line;">@update.Body</div>
                                            @if (update.State == ProjectTotProgressUpdateState.Approved)
                                            {
                                                <div class="text-muted small mt-2">
                                                    Published on @(publishedLocal?.ToString("dd MMM yyyy HH:mm") ?? "—") by @decidedByDisplay
                                                </div>
                                            }
                                            else if (update.State == ProjectTotProgressUpdateState.Rejected)
                                            {
                                                <div class="text-muted small mt-2">
                                                    Rejected on @(decidedLocal?.ToString("dd MMM yyyy HH:mm") ?? "—") by @decidedByDisplay
                                                </div>
                                            }
                                            @if (!string.IsNullOrWhiteSpace(update.DecisionRemarks))
                                            {
                                                <div class="alert alert-warning mt-2 mb-0 small">Decision remarks: @update.DecisionRemarks</div>
                                            }
                                            @if (isPending)
                                            {
                                                <div class="text-muted small mt-2">Awaiting HoD/Admin approval.</div>
                                            }
                                            @if (isPending && Model.CanApprove && !string.IsNullOrEmpty(rowVersion))
                                            {
                                                <form method="post" asp-page-handler="DecideUpdate" class="mt-3">
                                                    <input type="hidden" name="DecideUpdateInput.ProjectId" value="@selected.ProjectId" />
                                                    <input type="hidden" name="DecideUpdateInput.UpdateId" value="@update.Id" />
                                                    <input type="hidden" name="DecideUpdateInput.RowVersion" value="@rowVersion" />
                                                    <input type="hidden" name="TotStatusFilter" value="@(Model.TotStatusFilter?.ToString())" />
                                                    <input type="hidden" name="RequestStateFilter" value="@(Model.RequestStateFilter?.ToString())" />
                                                    <input type="hidden" name="OnlyPending" value="@(Model.OnlyPending ? "true" : "false")" />
                                                    <div class="mb-3">
                                                        <label class="form-label" for="decide-update-@update.Id-remarks">Decision remarks</label>
                                                        <textarea class="form-control" id="decide-update-@update.Id-remarks" name="DecideUpdateInput.Remarks" rows="3">@remarksValue</textarea>
                                                    </div>
                                                    @if (!string.IsNullOrEmpty(errorMessage))
                                                    {
                                                        <div class="text-danger mb-2">@errorMessage</div>
                                                    }
                                                    <div class="d-flex gap-2">
                                                        <button type="submit" name="DecideUpdateInput.Approve" value="true" class="btn btn-success btn-sm">Approve</button>
                                                        <button type="submit" name="DecideUpdateInput.Approve" value="false" class="btn btn-outline-danger btn-sm">Reject</button>
                                                    </div>
                                                </form>
                                            }
                                        </div>
                                    }
                                </div>
                            }
                        </div>
                        <div class="col-lg-5">
                            <h3 class="h6">Submit update</h3>
                            @if (Model.CanSubmitUpdatesForSelectedProject && Model.SubmitUpdateInput.ProjectId == selected.ProjectId)
                            {
                                <form method="post" asp-page-handler="SubmitUpdate">
                                    <input type="hidden" asp-for="SubmitUpdateInput.ProjectId" />
                                    <input type="hidden" asp-for="TotStatusFilter" />
                                    <input type="hidden" asp-for="RequestStateFilter" />
                                    <input type="hidden" asp-for="OnlyPending" />
                                    <div asp-validation-summary="ModelOnly" class="text-danger"></div>
                                    <div class="mb-3">
                                        <label class="form-label" asp-for="SubmitUpdateInput.Body">Update details</label>
                                        <textarea asp-for="SubmitUpdateInput.Body" class="form-control" rows="4"></textarea>
                                        <span asp-validation-for="SubmitUpdateInput.Body" class="text-danger"></span>
                                    </div>
                                    <div class="mb-3">
                                        <label class="form-label" asp-for="SubmitUpdateInput.EventDate">Event date (optional)</label>
                                        <input asp-for="SubmitUpdateInput.EventDate" class="form-control" type="date" />
                                        <span asp-validation-for="SubmitUpdateInput.EventDate" class="text-danger"></span>
                                    </div>
                                    <button type="submit" class="btn btn-primary">Submit update</button>
                                </form>
                            }
                            else if (!Model.CanSubmit)
                            {
                                <p class="text-muted mb-0">You do not have permission to submit updates for this project.</p>
                            }
                            else
                            {
                                <p class="text-muted mb-0">Only the assigned Project Officer can submit updates for this project.</p>
                            }
                        </div>
                    </div>
                </div>
            </div>
        </div>

        @if (Model.CanSubmit)
        {
            <div class="col-lg-6">
                <div class="card h-100">
                    <div class="card-header">
                        <h2 class="h5 mb-0">Submit update for HoD approval</h2>
                    </div>
                    <div class="card-body">
                        <form method="post" asp-page-handler="Submit">
                            <input asp-for="SubmitInput.ProjectId" type="hidden" />
                            <input type="hidden" asp-for="TotStatusFilter" />
                            <input type="hidden" asp-for="RequestStateFilter" />
                            <input type="hidden" asp-for="OnlyPending" />
                            <div asp-validation-summary="ModelOnly" class="text-danger"></div>
                            <div class="mb-3">
                                <label class="form-label" asp-for="SubmitInput.Status">Proposed status</label>
                                <select class="form-select" asp-for="SubmitInput.Status">
                                    @foreach (ProjectTotStatus status in Enum.GetValues<ProjectTotStatus>())
                                    {
                                        <option value="@status">@StatusLabel(status)</option>
                                    }
                                </select>
                            </div>
                            <div class="row g-3">
                                <div class="col-md-6">
                                    <label class="form-label" asp-for="SubmitInput.StartedOn">Started on</label>
                                    <input asp-for="SubmitInput.StartedOn" class="form-control" type="date" />
                                </div>
                                <div class="col-md-6">
                                    <label class="form-label" asp-for="SubmitInput.CompletedOn">Completed on</label>
                                    <input asp-for="SubmitInput.CompletedOn" class="form-control" type="date" />
                                </div>
                            </div>
                            <div class="mb-3 mt-3">
                                <label class="form-label" asp-for="SubmitInput.MetDetails">MET details</label>
                                <textarea asp-for="SubmitInput.MetDetails" class="form-control" rows="2" maxlength="2000"></textarea>
                                <span asp-validation-for="SubmitInput.MetDetails" class="text-danger"></span>
                            </div>
                            <div class="row g-3">
                                <div class="col-md-6">
                                    <label class="form-label" asp-for="SubmitInput.MetCompletedOn">MET completed on</label>
                                    <input asp-for="SubmitInput.MetCompletedOn" class="form-control" type="date" />
                                    <span asp-validation-for="SubmitInput.MetCompletedOn" class="text-danger"></span>
                                </div>
                                <div class="col-md-6">
                                    <label class="form-label" asp-for="SubmitInput.FirstProductionModelManufactured">First production model manufactured?</label>
                                    <select asp-for="SubmitInput.FirstProductionModelManufactured" class="form-select">
                                        <option value="">Not specified</option>
                                        <option value="true">Yes</option>
                                        <option value="false">No</option>
                                    </select>
                                    <span asp-validation-for="SubmitInput.FirstProductionModelManufactured" class="text-danger"></span>
                                </div>
                            </div>
                            <div class="mt-3">
                                <label class="form-label" asp-for="SubmitInput.FirstProductionModelManufacturedOn">Manufactured on</label>
                                <input asp-for="SubmitInput.FirstProductionModelManufacturedOn" class="form-control" type="date" />
                                <span asp-validation-for="SubmitInput.FirstProductionModelManufacturedOn" class="text-danger"></span>
                            </div>
                            <div class="mb-3 mt-3">
                                <label class="form-label" asp-for="SubmitInput.Remarks">Remarks</label>
                                <textarea asp-for="SubmitInput.Remarks" class="form-control" rows="3"></textarea>
                            </div>
                            <button type="submit" class="btn btn-primary">Submit for approval</button>
                        </form>
                    </div>
                </div>
            </div>
        }
        @if (Model.CanApprove && selected.RequestState == ProjectTotRequestDecisionState.Pending && selected.RequestRowVersion is not null)
        {
            <div class="col-lg-6">
                <div class="card h-100">
                    <div class="card-header">
                        <h2 class="h5 mb-0">HoD decision</h2>
                    </div>
                    <div class="card-body">
                        <form method="post" asp-page-handler="Decide">
                            <input asp-for="DecideInput.ProjectId" type="hidden" />
                            <input asp-for="DecideInput.RowVersion" type="hidden" />
                            <input type="hidden" asp-for="TotStatusFilter" />
                            <input type="hidden" asp-for="RequestStateFilter" />
                            <input type="hidden" asp-for="OnlyPending" />
                            <div asp-validation-summary="ModelOnly" class="text-danger"></div>
                            <div class="mb-3">
                                <label class="form-label" asp-for="DecideInput.Remarks">Decision remarks</label>
                                <textarea asp-for="DecideInput.Remarks" class="form-control" rows="3"></textarea>
                            </div>
                            <div class="d-flex gap-2">
                                <button type="submit" name="DecideInput.Approve" value="true" class="btn btn-success">Approve</button>
                                <button type="submit" name="DecideInput.Approve" value="false" class="btn btn-outline-danger">Reject</button>
                            </div>
                        </form>
                    </div>
                </div>
            </div>
        }
    </div>
}<|MERGE_RESOLUTION|>--- conflicted
+++ resolved
@@ -23,7 +23,6 @@
         _ => state.ToString()
     };
 
-<<<<<<< HEAD
     string UpdateStateLabel(ProjectTotProgressUpdateState state) => state switch
     {
         ProjectTotProgressUpdateState.Pending => "Pending approval",
@@ -38,13 +37,11 @@
         ProjectTotProgressUpdateState.Approved => "success",
         ProjectTotProgressUpdateState.Rejected => "warning",
         _ => "secondary"
-=======
     string FoPmLabel(bool? value) => value switch
     {
         true => "Yes",
         false => "No",
         _ => "—"
->>>>>>> 9a97668c
     };
 
     var istZone = TimeZoneHelper.GetIst();
