--- conflicted
+++ resolved
@@ -8,15 +8,9 @@
 <section class="pm-page">
     <header class="pm-page-header">
         <div>
-<<<<<<< HEAD
-            <span class="pm-pill">Friendly Foreign Countries</span>
-            <h1 class="pm-page-title">Friendly Foreign Countries (FFC) simulators</h1>
-            <p class="pm-page-subtitle">Review simulator readiness across the Friendly Foreign Countries programme, surface bottlenecks, and coordinate follow-up work without leaving the workspace.</p>
-=======
             <span class="pm-pill">Fleet Forward Capability</span>
             <h1 class="pm-page-title">FFC simulators</h1>
             <p class="pm-page-subtitle">Review simulator readiness by country and year, surface bottlenecks, and coordinate follow-up work without leaving the workspace.</p>
->>>>>>> 6e094cd0
         </div>
         @if (Model.CanManageRecords)
         {
