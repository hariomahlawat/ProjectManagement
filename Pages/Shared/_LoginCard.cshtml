--- conflicted
+++ resolved
@@ -8,16 +8,7 @@
           asp-page="/Account/Login"  
           asp-route-returnUrl="/Dashboard/Index"  
           class="needs-validation" novalidate>  
-<<<<<<< HEAD
-          <input name="__RequestVerificationToken"
-                 type="hidden"
-                 value="@Antiforgery.GetTokens(HttpContextAccessor.HttpContext!).RequestToken" />
-        <div class="mb-3">
-            <label for="lpUserName" class="form-label">Username</label>
-            <input id="lpUserName" name="Input.UserName" type="text" class="form-control" autocomplete="username" required />
-            <div class="invalid-feedback">Username is required.</div>
-        </div>
-=======
+
         <input name="__RequestVerificationToken"
                type="hidden"
                value="@Antiforgery.GetTokens(Context).RequestToken" />
@@ -26,7 +17,7 @@
             <input id="lpEmail" name="Input.Email" type="email" class="form-control" autocomplete="username" required />  
             <div class="invalid-feedback">Please enter a valid email.</div>  
         </div>  
->>>>>>> 49e28dd1
+
         <div class="mb-3">  
             <label for="lpPassword" class="form-label">Password</label>  
             <input id="lpPassword" name="Input.Password" type="password" class="form-control" autocomplete="current-password" required />  
