--- conflicted
+++ resolved
@@ -18,25 +18,21 @@
     var accentClass = string.IsNullOrEmpty(node.Accent)
         ? string.Empty
         : $" pm-drawer__accent--{node.Accent}";
-<<<<<<< HEAD
     var collapseId = hasChildren ? $"pmDrawerGroup_{Model.Depth}_{Guid.NewGuid():N}" : string.Empty;
     var isExpanded = hasChildren && (node.IsActive || node.HasActiveDescendant || Model.Depth == 0);
     var isActive = node.IsActive || node.HasActiveDescendant;
-=======
     var displayClasses = baseClass + accentClass;
     var badgeName = node.BadgeViewComponentName;
     var badgeParameters = node.BadgeViewComponentParameters ?? new { };
     var hasChildren = node.Children.Count > 0;
     var collapseId = hasChildren ? $"pmDrawerGroup_{Model.Depth}_{Guid.NewGuid():N}" : string.Empty;
     var isExpanded = hasChildren && (node.IsActive || node.HasActiveDescendant || Model.Depth == 0);
->>>>>>> f2bece61
 
     if (Model.Depth == 0 && hasChildren)
     {
         itemClasses += " pm-drawer__item--group";
     }
 
-<<<<<<< HEAD
     var entryClasses = "pm-drawer__entry" + accentClass + (isActive ? " is-active" : string.Empty);
 
     <li class="@itemClasses" data-drawer-item>
@@ -48,14 +44,12 @@
                          data-drawer-group-summary
                          aria-controls="@collapseId"
                          aria-expanded="@(isExpanded.ToString().ToLowerInvariant())">
-=======
     <li class="@itemClasses" data-drawer-item>
         @* ---------- Drawer item header ---------- *@
         <div class="pm-drawer__item-header">
             @if (!string.IsNullOrEmpty(node.Url))
             {
                 <a class="@displayClasses" href="@node.Url" @(node.IsActive ? "aria-current=\"page\"" : null)>
->>>>>>> f2bece61
                     <span class="pm-drawer__content">
                         @if (!string.IsNullOrEmpty(node.Icon))
                         {
@@ -63,7 +57,6 @@
                                 <i class="bi @node.Icon"></i>
                             </span>
                         }
-<<<<<<< HEAD
 
                         @if (!string.IsNullOrEmpty(node.Url))
                         {
@@ -107,15 +100,12 @@
             <a class="@($"pm-drawer__link {entryClasses}")" href="@node.Url" @(node.IsActive ? "aria-current=\"page\"" : null)>
                 <span class="pm-drawer__content">
                     @if (!string.IsNullOrEmpty(node.Icon))
-=======
                         <span class="pm-drawer__text">@node.Text</span>
                     </span>
                     @if (!string.IsNullOrEmpty(badgeName))
->>>>>>> f2bece61
                     {
                         <span class="pm-drawer__meta">@await Component.InvokeAsync(badgeName!, badgeParameters)</span>
                     }
-<<<<<<< HEAD
 
                     <span class="pm-drawer__text">@node.Text</span>
                 </span>
@@ -131,7 +121,6 @@
             <span class="@($"pm-drawer__label {entryClasses}")" @(node.IsActive ? "aria-current=\"page\"" : null)>
                 <span class="pm-drawer__content">
                     @if (!string.IsNullOrEmpty(node.Icon))
-=======
                 </a>
             }
             else
@@ -147,11 +136,9 @@
                         <span class="pm-drawer__text">@node.Text</span>
                     </span>
                     @if (!string.IsNullOrEmpty(badgeName))
->>>>>>> f2bece61
                     {
                         <span class="pm-drawer__meta">@await Component.InvokeAsync(badgeName!, badgeParameters)</span>
                     }
-<<<<<<< HEAD
 
                     <span class="pm-drawer__text">@node.Text</span>
                 </span>
@@ -161,7 +148,6 @@
                     <span class="pm-drawer__meta">@await Component.InvokeAsync(badgeName!, badgeParameters)</span>
                 }
             </span>
-=======
                 </span>
             }
 
@@ -195,7 +181,6 @@
                     Depth = Model.Depth + 1
                 })
             </div>
->>>>>>> f2bece61
         }
     </li>
 }
