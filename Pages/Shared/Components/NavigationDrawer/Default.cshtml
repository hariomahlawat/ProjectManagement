@model ProjectManagement.ViewComponents.NavigationDrawerViewModel
@using System.Collections.Generic
@using System.Linq
@using ProjectManagement.ViewComponents
@{
    const string drawerId = "pmNavigationDrawer";
    const string drawerLabelId = "pmNavigationDrawerLabel";
}

@if (Model.Items?.Any() ?? false)
{
    <div class="d-flex align-items-center gap-2">
        <button class="navbar-toggler" type="button"
                data-drawer-toggle
                data-drawer-target="@drawerId"
                aria-controls="@drawerId"
<<<<<<< HEAD
                aria-label="Toggle navigation menu"
                aria-expanded="false">
=======
                aria-label="Toggle navigation menu">
>>>>>>> add2b240
            <span class="navbar-toggler-icon" aria-hidden="true"></span>
        </button>

        <div class="pm-drawer" data-drawer="@drawerId" data-drawer-static id="@drawerId" aria-labelledby="@drawerLabelId">
            <div class="pm-drawer__overlay" data-drawer-overlay></div>
            <div class="pm-drawer__panel" data-drawer-panel>
                <div class="pm-drawer__header">
                    <div>
                        <h2 class="pm-drawer__title" id="@drawerLabelId">@Model.Brand</h2>
                        @if (!string.IsNullOrEmpty(Model.UserName))
                        {
                            <span class="text-muted small">Signed in as @Model.UserName</span>
                        }
                    </div>
                    <button type="button" class="btn-close" data-drawer-close aria-label="Close navigation menu"></button>
                </div>
                <div class="pm-drawer__body">
                    <nav aria-label="Primary navigation">
                        @await Html.PartialAsync(
                            "~/Pages/Shared/Components/NavigationDrawer/_NavigationDrawerItems.cshtml",
                            new NavigationDrawerItemsViewModel(Model.Items, true, 0))
                    </nav>
                </div>
            </div>
        </div>
    </div>
}<|MERGE_RESOLUTION|>--- conflicted
+++ resolved
@@ -14,12 +14,7 @@
                 data-drawer-toggle
                 data-drawer-target="@drawerId"
                 aria-controls="@drawerId"
-<<<<<<< HEAD
-                aria-label="Toggle navigation menu"
-                aria-expanded="false">
-=======
                 aria-label="Toggle navigation menu">
->>>>>>> add2b240
             <span class="navbar-toggler-icon" aria-hidden="true"></span>
         </button>
 
