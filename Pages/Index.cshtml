--- conflicted
+++ resolved
@@ -4,7 +4,6 @@
 @using ProjectManagement.Configuration
 @inject SignInManager<ProjectManagement.Models.ApplicationUser> SignInManager
 
-<<<<<<< HEAD
 <section class="hero container-xxl">
   <div class="hero-left">
     @* === Hero intro === *@
@@ -81,235 +80,6 @@
       </div>
     }
   </aside>
-=======
-@{
-    ViewData["Title"] = "ProjectManagement";
-    var signedIn = SignInManager.IsSignedIn(User);
-}
-
-<section class="pm-hero">
-    <div class="pm-hero__art" aria-hidden="true">
-        <img src="~/img/logos/sdd.png" alt="" />
-    </div>
-    <div class="container-xxl pm-hero__inner">
-        <div class="pm-hero__left">
-
-            <div class="pm-hero__eyebrow">
-                <span class="pm-pill pm-pill--soft">
-                    Defence R&D project ecosystem
-                </span>
-                <span class="pm-pill pm-pill--soft">
-                    Offline ready
-                </span>
-                <span class="pm-pill pm-pill--soft">
-                    OCR + Full-text search
-                </span>
-            </div>
-
-            <h1 class="pm-hero__title">
-                Plan. Track. Deliver.
-            </h1>
-
-            <p class="pm-hero__subtitle">
-                End-to-end project management for Simulator Development Division workflows.
-                Role-based dashboards, stage timelines, Project Office Reports,
-                and a searchable document corpus with OCR and customised ranking.
-            </p>
-
-            <div class="pm-hero__highlights">
-                <div class="pm-highlight">
-                    <div class="pm-highlight__icon"><i class="bi bi-kanban"></i></div>
-                    <div>
-                        <div class="pm-highlight__title">Lifecycle boards and timelines</div>
-                        <div class="pm-highlight__text">Track stages, approvals, slippages, and PDCs clearly.</div>
-                    </div>
-                </div>
-                <div class="pm-highlight">
-                    <div class="pm-highlight__icon"><i class="bi bi-file-earmark-text"></i></div>
-                    <div>
-                        <div class="pm-highlight__title">Document Repository with OCR</div>
-                        <div class="pm-highlight__text">Upload, tag, OCR, and search everything in one place.</div>
-                    </div>
-                </div>
-                <div class="pm-highlight">
-                    <div class="pm-highlight__icon"><i class="bi bi-search"></i></div>
-                    <div>
-                        <div class="pm-highlight__title">Global Search across modules</div>
-                        <div class="pm-highlight__text">Projects, reports, trackers, and documents via ranked FTS.</div>
-                    </div>
-                </div>
-            </div>
-
-            <div class="pm-hero__cta">
-                @if (signedIn)
-                {
-                    <a class="btn btn-primary btn-lg" asp-page="/Dashboard/Index">
-                        Go to your dashboard
-                    </a>
-                    <a class="btn btn-outline-secondary btn-lg" asp-area="Common" asp-page="/Search/Index">
-                        Open global search
-                    </a>
-                }
-                else
-                {
-                    <a class="btn btn-primary btn-lg" href="#login-card">
-                        Sign in
-                    </a>
-                    <a class="btn btn-outline-secondary btn-lg" href="#modules">
-                        Explore modules
-                    </a>
-                }
-            </div>
-
-            <div class="pm-hero__quicklinks">
-                <span class="text-muted small fw-semibold">Popular areas</span>
-                <div class="pm-hero__quicklinks-row">
-                    <a class="pm-quicklink" asp-page="/Projects/Index"><i class="bi bi-folder2-open"></i> Projects</a>
-                    <a class="pm-quicklink" asp-area="ProjectOfficeReports" asp-page="/Index"><i class="bi bi-clipboard-data"></i> Project Office Reports</a>
-                    <a class="pm-quicklink" asp-area="DocumentRepository" asp-page="/Documents/Index"><i class="bi bi-archive"></i> Document Repository</a>
-                    <a class="pm-quicklink" asp-area="Common" asp-page="/Search/Index"><i class="bi bi-search"></i> Global Search</a>
-                    <a class="pm-quicklink" asp-page="/Dashboard/Analytics"><i class="bi bi-bar-chart"></i> Analytics</a>
-                </div>
-            </div>
-
-        </div>
-
-        <aside class="pm-hero__right">
-            @if (!signedIn)
-            {
-                <div class="pm-login-card" id="login-card">
-                    <div class="pm-login-card__header">
-                        <div class="pm-login-card__title">Sign in</div>
-                        <div class="pm-login-card__subtitle text-muted small">
-                            Use credentials issued by administrator
-                        </div>
-                    </div>
-
-                    <partial name="_LoginCard" />
-
-                    <div class="pm-powered-by">
-                        <span>Powered by</span>
-                        <img src="~/img/logos/sdd.png" class="pm-powered-by__logo" alt="Company logo" />
-                        <span>Simulator Development Division</span>
-                    </div>
-                </div>
-
-            }
-            else
-            {
-                <div class="pm-hero-panel">
-                    <div class="pm-hero-panel__title">
-                        Welcome back
-                    </div>
-                    <div class="pm-hero-panel__text text-muted">
-                        Jump straight into ongoing work.
-                    </div>
-
-                    <div class="pm-hero-panel__actions">
-                        <a class="btn btn-sm btn-primary w-100" asp-page="/Dashboard/Index">
-                            Open dashboard
-                        </a>
-                        <a class="btn btn-sm btn-outline-secondary w-100" asp-page="/Projects/Create">
-                            Create project
-                        </a>
-                        <a class="btn btn-sm btn-outline-secondary w-100" asp-area="DocumentRepository" asp-page="/Documents/Upload">
-                            Upload document
-                        </a>
-                    </div>
-
-                    <div class="pm-powered-by pm-powered-by--compact">
-                        <img src="~/img/logos/sdd.png" class="pm-powered-by__logo" alt="Company logo" />
-                        <span>Built by Simulator Development Division</span>
-                    </div>
-
-                </div>
-            }
-        </aside>
-    </div>
-</section>
-
-<section id="modules" class="container-xxl pm-section">
-    <div class="pm-section__header">
-        <h2 class="pm-section__title">Core modules</h2>
-        <p class="pm-section__subtitle text-muted">
-            Everything needed to run defence R&D projects from concept to completion.
-        </p>
-    </div>
-
-    <div class="row g-3 g-lg-4">
-        <div class="col-12 col-md-6 col-lg-4">
-            <a class="pm-module-card" asp-page="/Projects/Index">
-                <div class="pm-module-card__icon"><i class="bi bi-folder2-open"></i></div>
-                <div class="pm-module-card__body">
-                    <div class="pm-module-card__title">Projects</div>
-                    <div class="pm-module-card__text">
-                        Stage timelines, PDC tracking, approvals, and role-wise ownership.
-                    </div>
-                </div>
-            </a>
-        </div>
-
-        <div class="col-12 col-md-6 col-lg-4">
-            <a class="pm-module-card" asp-area="ProjectOfficeReports" asp-page="/Index">
-                <div class="pm-module-card__icon"><i class="bi bi-clipboard-data"></i></div>
-                <div class="pm-module-card__body">
-                    <div class="pm-module-card__title">Project Office Reports</div>
-                    <div class="pm-module-card__text">
-                        FFC, IPR, Proliferation, ToT, training, and decision support tables.
-                    </div>
-                </div>
-            </a>
-        </div>
-
-        <div class="col-12 col-md-6 col-lg-4">
-            <a class="pm-module-card" asp-area="DocumentRepository" asp-page="/Documents/Index">
-                <div class="pm-module-card__icon"><i class="bi bi-archive"></i></div>
-                <div class="pm-module-card__body">
-                    <div class="pm-module-card__title">Document Repository</div>
-                    <div class="pm-module-card__text">
-                        Upload, tag, OCR, version, and manage a living knowledge base.
-                    </div>
-                </div>
-            </a>
-        </div>
-
-        <div class="col-12 col-md-6 col-lg-4">
-            <a class="pm-module-card" asp-area="Common" asp-page="/Search/Index">
-                <div class="pm-module-card__icon"><i class="bi bi-search"></i></div>
-                <div class="pm-module-card__body">
-                    <div class="pm-module-card__title">Global Search</div>
-                    <div class="pm-module-card__text">
-                        Full-text search across modules with weighted ranking and OCR body.
-                    </div>
-                </div>
-            </a>
-        </div>
-
-        <div class="col-12 col-md-6 col-lg-4">
-            <a class="pm-module-card" asp-page="/Dashboard/Analytics">
-                <div class="pm-module-card__icon"><i class="bi bi-bar-chart"></i></div>
-                <div class="pm-module-card__body">
-                    <div class="pm-module-card__title">Analytics and Logs</div>
-                    <div class="pm-module-card__text">
-                        Stage cycle time insights, hotspots, trends, and audit trails.
-                    </div>
-                </div>
-            </a>
-        </div>
-
-        <div class="col-12 col-md-6 col-lg-4">
-            <div class="pm-module-card pm-module-card--static">
-                <div class="pm-module-card__icon"><i class="bi bi-shield-check"></i></div>
-                <div class="pm-module-card__body">
-                    <div class="pm-module-card__title">Secure and role controlled</div>
-                    <div class="pm-module-card__text">
-                        Offline deployment, granular permissions, and traceable updates.
-                    </div>
-                </div>
-            </div>
-        </div>
-    </div>
->>>>>>> 2fee61f0
 </section>
 
 <section class="container-xxl pm-section pm-section--soft">
