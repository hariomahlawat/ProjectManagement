using System;
using System.Threading;
using System.Threading.Tasks;
using Microsoft.AspNetCore.Authorization;
using Microsoft.AspNetCore.Http;
using Microsoft.AspNetCore.Mvc;
using Microsoft.AspNetCore.Mvc.RazorPages;
using Microsoft.EntityFrameworkCore;
using Microsoft.Extensions.Logging;
using ProjectManagement.Data;
using ProjectManagement.Models;
using ProjectManagement.Services;
using ProjectManagement.Services.Projects;

namespace ProjectManagement.Pages.Projects.Videos;

[Authorize(Roles = "Admin,Project Officer,HoD")]
[AutoValidateAntiforgeryToken]
public sealed class UploadModel : PageModel
{
    private readonly ApplicationDbContext _db;
    private readonly IUserContext _userContext;
    private readonly IProjectVideoService _videoService;
    private readonly ILogger<UploadModel> _logger;

    public UploadModel(ApplicationDbContext db,
                       IUserContext userContext,
                       IProjectVideoService videoService,
                       ILogger<UploadModel> logger)
    {
        _db = db ?? throw new ArgumentNullException(nameof(db));
        _userContext = userContext ?? throw new ArgumentNullException(nameof(userContext));
        _videoService = videoService ?? throw new ArgumentNullException(nameof(videoService));
        _logger = logger ?? throw new ArgumentNullException(nameof(logger));
    }

    [BindProperty]
    public UploadInput Input { get; set; } = new();

    public Project Project { get; private set; } = null!;

    public async Task<IActionResult> OnGetAsync(int id, CancellationToken cancellationToken)
    {
        var userId = _userContext.UserId;
        if (string.IsNullOrEmpty(userId))
        {
            return Forbid();
        }

        var project = await _db.Projects
            .SingleOrDefaultAsync(p => p.Id == id, cancellationToken);

        if (project is null)
        {
            return NotFound();
        }

        if (!UserCanManageProject(project, userId))
        {
            return Forbid();
        }

        Project = project;
        Input.ProjectId = project.Id;
        Input.RowVersion = Convert.ToBase64String(project.RowVersion);
        Input.SetAsFeatured = project.FeaturedVideoId is null;

        return Page();
    }

    public async Task<IActionResult> OnPostAsync(int id, CancellationToken cancellationToken)
    {
        if (id != Input.ProjectId)
        {
            return BadRequest();
        }

        var rowVersionBytes = ParseRowVersion(Input.RowVersion);
        if (rowVersionBytes is null)
        {
            ModelState.AddModelError(string.Empty, "The form has expired. Please reload and try again.");
        }

        if (Input.File is null || Input.File.Length == 0)
        {
            ModelState.AddModelError("Input.File", "Please select a file to upload.");
        }

        var userId = _userContext.UserId;
        if (string.IsNullOrEmpty(userId))
        {
            return Forbid();
        }

        var project = await _db.Projects
<<<<<<< HEAD
=======
            .Include(p => p.Videos)
>>>>>>> 36593cd6
            .SingleOrDefaultAsync(p => p.Id == id, cancellationToken);

        if (project is null)
        {
            return NotFound();
        }

        if (!UserCanManageProject(project, userId))
        {
            return Forbid();
        }

        Project = project;
        Input.RowVersion = Convert.ToBase64String(project.RowVersion);

        if (rowVersionBytes is not null && !project.RowVersion.SequenceEqual(rowVersionBytes))
        {
            ModelState.AddModelError(string.Empty, "The project was updated by someone else. Please reload and try again.");
        }

        if (!ModelState.IsValid)
        {
            return Page();
        }

        try
        {
            await using var stream = Input.File!.OpenReadStream();
            await _videoService.AddAsync(
                project.Id,
                stream,
                Input.File.FileName,
                Input.File.ContentType,
                userId,
                Input.Title,
                Input.Description,
<<<<<<< HEAD
                null,
=======
>>>>>>> 36593cd6
                Input.SetAsFeatured,
                cancellationToken);

            TempData["Flash"] = "Video uploaded.";
            return RedirectToPage("/Projects/Videos/Index", new { id = project.Id });
        }
        catch (Exception ex)
        {
            _logger.LogError(ex, "Error uploading video for project {ProjectId}", id);
            ModelState.AddModelError(string.Empty, ex.Message);
            return Page();
        }
    }

    private bool UserCanManageProject(Project project, string userId)
    {
        var principal = _userContext.User;
        if (principal.IsInRole("Admin"))
        {
            return true;
        }

        if (principal.IsInRole("HoD") && string.Equals(project.HodUserId, userId, StringComparison.OrdinalIgnoreCase))
        {
            return true;
        }

        return string.Equals(project.LeadPoUserId, userId, StringComparison.OrdinalIgnoreCase);
    }

    private static byte[]? ParseRowVersion(string rowVersion)
    {
        if (string.IsNullOrWhiteSpace(rowVersion))
        {
            return null;
        }

        try
        {
            return Convert.FromBase64String(rowVersion);
        }
        catch (FormatException)
        {
            return null;
        }
    }

    public sealed class UploadInput
    {
        public int ProjectId { get; set; }

        public string RowVersion { get; set; } = string.Empty;

        public IFormFile? File { get; set; }

        public string? Title { get; set; }

        public string? Description { get; set; }

        public bool SetAsFeatured { get; set; }
    }
}<|MERGE_RESOLUTION|>--- conflicted
+++ resolved
@@ -93,10 +93,7 @@
         }
 
         var project = await _db.Projects
-<<<<<<< HEAD
-=======
             .Include(p => p.Videos)
->>>>>>> 36593cd6
             .SingleOrDefaultAsync(p => p.Id == id, cancellationToken);
 
         if (project is null)
@@ -133,10 +130,6 @@
                 userId,
                 Input.Title,
                 Input.Description,
-<<<<<<< HEAD
-                null,
-=======
->>>>>>> 36593cd6
                 Input.SetAsFeatured,
                 cancellationToken);
 
