/* global bootstrap */
(() => {
  const Modal = window.bootstrap?.Modal ?? null;
  const Collapse = window.bootstrap?.Collapse ?? null;

  const listCard = document.querySelector('#pf-list-card');
  const overridesCard = document.querySelector('#pf-overrides-card');
  const editorCard = document.querySelector('#pf-editor');
  if (!listCard || !editorCard) {
    return;
  }

  const storageKey = 'proliferation-manage-filters';
  const overridesStorageKey = 'proliferation-manage-preference-overrides';
  const api = {
    list: '/api/proliferation/list',
    overrides: '/api/proliferation/preferences/overrides',
    yearly: (id) => `/api/proliferation/yearly/${id}`,
    granular: (id) => `/api/proliferation/granular/${id}`,
    saveYearly: (id) => (id ? `/api/proliferation/yearly/${id}` : '/api/proliferation/yearly'),
    saveGranular: (id) => (id ? `/api/proliferation/granular/${id}` : '/api/proliferation/granular'),
    deleteYearly: (id, rowVersion) => `/api/proliferation/yearly/${id}?rowVersion=${encodeURIComponent(rowVersion)}`,
    deleteGranular: (id, rowVersion) => `/api/proliferation/granular/${id}?rowVersion=${encodeURIComponent(rowVersion)}`,
    setPreference: '/api/proliferation/year-preference'
  };

  const listEl = document.querySelector('#pf-list');
  const pagerEl = document.querySelector('#pf-pager');
  const countEl = document.querySelector('#pf-count');

  const filters = {
    projectId: '',
    source: '',
    year: '',
    kind: ''
  };

  const pager = {
    page: 1,
    pageSize: Number(listCard.dataset.pageSize) || 25,
    total: 0
  };

  const defaults = {
    year: Number(editorCard.dataset.currentYear) || new Date().getUTCFullYear(),
    granularSource: '1'
  };

  const editor = {
    form: document.querySelector('#pf-form'),
    id: document.querySelector('#pf-id'),
    kind: document.querySelector('#pf-kind'),
    rowVersion: document.querySelector('#pf-row-version'),
    project: document.querySelector('#pf-project'),
    source: document.querySelector('#pf-source'),
    year: document.querySelector('#pf-year'),
    date: document.querySelector('#pf-date'),
    unit: document.querySelector('#pf-unit'),
    qty: document.querySelector('#pf-qty'),
    remarks: document.querySelector('#pf-remarks'),
    btnSave: document.querySelector('#pf-save'),
    btnReset: document.querySelector('#pf-reset'),
    btnDelete: document.querySelector('#pf-delete')
  };

  const filterInputs = {
    project: document.querySelector('#pf-project-filter'),
    source: document.querySelector('#pf-source-filter'),
    year: document.querySelector('#pf-year-filter'),
    kind: document.querySelector('#pf-kind-filter'),
    refresh: document.querySelector('#pf-refresh')
  };

  const toastHost = document.querySelector('#toastHost');

  const overridesElements = {
    card: overridesCard,
    collapse: overridesCard ? overridesCard.querySelector('#pf-overrides-collapse') : null,
    toggle: overridesCard ? overridesCard.querySelector('#pf-overrides-collapse-toggle') : null,
    tableBody: overridesCard ? overridesCard.querySelector('#pf-overrides-body') : null,
    summary: overridesCard ? overridesCard.querySelector('#pf-overrides-summary') : null,
    reset: overridesCard ? overridesCard.querySelector('#pf-overrides-reset') : null,
    project: overridesCard ? overridesCard.querySelector('#pf-overrides-project') : null,
    source: overridesCard ? overridesCard.querySelector('#pf-overrides-source') : null,
    year: overridesCard ? overridesCard.querySelector('#pf-overrides-year') : null,
    search: overridesCard ? overridesCard.querySelector('#pf-overrides-search') : null,
    refresh: overridesCard ? overridesCard.querySelector('#pf-overrides-refresh') : null,
    export: overridesCard ? overridesCard.querySelector('#pf-overrides-export') : null
  };
  const overridesOverviewUrl = overridesCard?.dataset?.overviewUrl ?? '';
  const overridesExportUrl = overridesCard?.dataset?.exportUrl ?? '';
  const overridesState = {
    filters: {
      projectId: '',
      source: '',
      year: '',
      search: ''
    },
    collapsed: false
  };
  const overridesRows = new Map();
  let overridesSearchTimer = null;

  const deleteModalElements = (() => {
    const element = document.querySelector('#pf-delete-modal');
    if (!element) return null;
    return {
      element,
      project: element.querySelector('[data-confirm-project]'),
      date: element.querySelector('[data-confirm-date]'),
      type: element.querySelector('[data-confirm-type]'),
      confirm: element.querySelector('[data-confirm-accept]'),
      cancel: element.querySelector('[data-confirm-cancel]')
    };
  })();

  let deleteModalTrigger = null;

  function toast(message, variant = 'success') {
    if (!message || !toastHost) return;
    const wrapper = document.createElement('div');
    wrapper.className = `toast align-items-center text-bg-${variant} border-0`;
    wrapper.role = 'status';
    wrapper.innerHTML = `
      <div class="d-flex">
        <div class="toast-body">${message}</div>
        <button type="button" class="btn-close btn-close-white me-2 m-auto" data-bs-dismiss="toast" aria-label="Close"></button>
      </div>`;
    toastHost.append(wrapper);
    const instance = bootstrap?.Toast?.getOrCreateInstance(wrapper, { delay: 3500 }) ?? null;
    wrapper.addEventListener('hidden.bs.toast', () => wrapper.remove(), { once: true });
    instance?.show();
  }

  function loadFiltersFromStorage() {
    try {
      const raw = sessionStorage.getItem(storageKey);
      if (!raw) return;
      const saved = JSON.parse(raw);
      if (typeof saved === 'object' && saved) {
        filters.projectId = saved.projectId ?? '';
        filters.source = saved.source ?? '';
        filters.year = saved.year ?? '';
        filters.kind = saved.kind ?? '';
        if (Number.isFinite(saved.pageSize) && saved.pageSize > 0) {
          pager.pageSize = saved.pageSize;
        }
      }
    } catch (err) {
      console.warn('Unable to read saved filters', err); // eslint-disable-line no-console
    }
  }

  function saveFilters() {
    try {
      const payload = {
        projectId: filters.projectId,
        source: filters.source,
        year: filters.year,
        kind: filters.kind,
        pageSize: pager.pageSize
      };
      sessionStorage.setItem(storageKey, JSON.stringify(payload));
    } catch (err) {
      console.warn('Unable to persist filters', err); // eslint-disable-line no-console
    }
  }

  function loadOverrideStateFromStorage() {
    if (!overridesCard) return;
    try {
      const raw = sessionStorage.getItem(overridesStorageKey);
      if (!raw) return;
      const saved = JSON.parse(raw);
      if (typeof saved === 'object' && saved) {
        overridesState.filters.projectId = saved.projectId ?? '';
        overridesState.filters.source = saved.source ?? '';
        overridesState.filters.year = saved.year ?? '';
        overridesState.filters.search = saved.search ?? '';
        overridesState.collapsed = Boolean(saved.collapsed);
      }
    } catch (error) {
      console.warn('Unable to read preference override filters', error); // eslint-disable-line no-console
    }
  }

  function saveOverrideState() {
    if (!overridesCard) return;
    try {
      const payload = {
        projectId: overridesState.filters.projectId,
        source: overridesState.filters.source,
        year: overridesState.filters.year,
        search: overridesState.filters.search,
        collapsed: overridesState.collapsed
      };
      sessionStorage.setItem(overridesStorageKey, JSON.stringify(payload));
    } catch (error) {
      console.warn('Unable to persist preference override filters', error); // eslint-disable-line no-console
    }
  }

  function applyOverrideFiltersToInputs() {
    if (!overridesCard) return;
    if (overridesElements.project) {
      overridesElements.project.value = hasOption(overridesElements.project, overridesState.filters.projectId)
        ? overridesState.filters.projectId
        : '';
    }
    if (overridesElements.source) {
      overridesElements.source.value = hasOption(overridesElements.source, overridesState.filters.source)
        ? overridesState.filters.source
        : '';
    }
    if (overridesElements.year) {
      overridesElements.year.value = overridesState.filters.year ?? '';
    }
    if (overridesElements.search) {
      overridesElements.search.value = overridesState.filters.search ?? '';
    }
  }

  function overridesFiltersActive() {
    const { projectId, source, year, search } = overridesState.filters;
    return Boolean(projectId || source || year || search);
  }

  function updateOverridesResetVisibility() {
    if (!overridesElements.reset) return;
    overridesElements.reset.classList.toggle('d-none', !overridesFiltersActive());
  }

  function updateOverridesExportAvailability(enabled) {
    if (!overridesElements.export) return;
    const shouldDisable = !enabled;
    overridesElements.export.disabled = shouldDisable;
    overridesElements.export.setAttribute('aria-disabled', shouldDisable ? 'true' : 'false');
    overridesElements.export.classList.toggle('disabled', shouldDisable);
  }

  function setOverridesCollapsed(collapsed, persist = true) {
    if (!overridesElements.collapse) return;
    const instance = Collapse?.getOrCreateInstance(overridesElements.collapse, { toggle: false }) ?? null;
    if (instance) {
      if (collapsed) {
        instance.hide();
      } else {
        instance.show();
      }
    } else {
      overridesElements.collapse.classList.toggle('show', !collapsed);
    }

    const expandedLabel = overridesElements.toggle?.querySelector('[data-expanded-text]') ?? null;
    const collapsedLabel = overridesElements.toggle?.querySelector('[data-collapsed-text]') ?? null;
    if (expandedLabel && collapsedLabel) {
      expandedLabel.classList.toggle('d-none', collapsed);
      collapsedLabel.classList.toggle('d-none', !collapsed);
    }
    overridesElements.toggle?.setAttribute('aria-expanded', collapsed ? 'false' : 'true');

    if (persist) {
      overridesState.collapsed = collapsed;
      saveOverrideState();
    }
  }

  function formatDateTime(value) {
    if (!value) return '';
    const date = new Date(value);
    if (Number.isNaN(date.getTime())) {
      return String(value);
    }
    return date.toLocaleString(undefined, {
      year: 'numeric',
      month: 'short',
      day: '2-digit',
      hour: '2-digit',
      minute: '2-digit'
    });
  }

  function applyFiltersToInputs() {
    if (filterInputs.project) {
      filterInputs.project.value = hasOption(filterInputs.project, filters.projectId) ? filters.projectId : '';
    }
    if (filterInputs.source) {
      filterInputs.source.value = hasOption(filterInputs.source, filters.source) ? filters.source : '';
    }
    if (filterInputs.kind) {
      filterInputs.kind.value = hasOption(filterInputs.kind, filters.kind) ? filters.kind : '';
    }
    if (filterInputs.year) {
      filterInputs.year.value = filters.year ?? '';
    }
  }

  function hasOption(select, value) {
    if (!select || value === undefined || value === null) return false;
    return Array.from(select.options).some((opt) => opt.value === String(value));
  }

  function updateFilter(key, value) {
    filters[key] = value ?? '';
    pager.page = 1;
    saveFilters();
    fetchList();
  }

  function formatNumber(value) {
    if (!Number.isFinite(value)) return '0';
    return Number(value).toLocaleString();
  }

  function formatDate(value) {
    if (!value) return '';
    const text = String(value);
    if (text.includes('T')) {
      return text.split('T')[0];
    }
    if (text.includes(' ')) {
      return text.split(' ')[0];
    }
    return text;
  }

  function updateOverridesFilter(key, rawValue) {
    if (!overridesCard) return;
    const value = rawValue ?? '';
    overridesState.filters[key] = value;
    saveOverrideState();
    updateOverridesResetVisibility();
    fetchOverrides();
  }

  function resetOverridesFilters() {
    if (!overridesCard) return;
    overridesState.filters.projectId = '';
    overridesState.filters.source = '';
    overridesState.filters.year = '';
    overridesState.filters.search = '';
    saveOverrideState();
    applyOverrideFiltersToInputs();
    updateOverridesResetVisibility();
    fetchOverrides();
  }

  function normalizeOverrideRow(row) {
    if (!row || typeof row !== 'object') return null;
    const sourceValue = Number(row.sourceValue ?? row.source);
    const effectiveTotalRaw = Number(row.effectiveTotal ?? row.EffectiveTotal);
    const modeRaw = row.mode ?? row.Mode;
    const effectiveModeRaw = row.effectiveMode ?? row.EffectiveMode;
    return {
      id: String(row.id ?? ''),
      projectId: row.projectId ?? '',
      projectName: row.projectName ?? 'Unknown project',
      projectCode: row.projectCode ?? '',
      source: row.source,
      sourceValue: Number.isFinite(sourceValue) ? sourceValue : null,
      sourceLabel: row.sourceLabel ?? String(row.source ?? ''),
      year: row.year ?? '',
      mode: typeof modeRaw === 'string' ? modeRaw : String(modeRaw ?? ''),
      modeLabel: row.modeLabel ?? String(modeRaw ?? ''),
      effectiveMode: typeof effectiveModeRaw === 'string' ? effectiveModeRaw : String(effectiveModeRaw ?? ''),
      effectiveModeLabel: row.effectiveModeLabel ?? String(effectiveModeRaw ?? ''),
      setByUserId: row.setByUserId ?? '',
      setByDisplayName: row.setByDisplayName ?? row.setByUserId ?? '',
      setOnUtc: row.setOnUtc ?? '',
      hasYearly: Boolean(row.hasYearly ?? row.hasApprovedYearly),
      hasGranular: Boolean(row.hasGranular ?? row.hasApprovedGranular),
      effectiveTotal: Number.isFinite(effectiveTotalRaw) ? effectiveTotalRaw : null
    };
  }

  function findLatestOverrideRow() {
    let latest = null;
    overridesRows.forEach((row) => {
      if (!row?.setOnUtc) return;
      const timestamp = new Date(row.setOnUtc).getTime();
      if (!Number.isFinite(timestamp)) return;
      if (!latest || timestamp > latest.timestamp) {
        latest = { timestamp, row };
      }
    });
    return latest?.row ?? null;
  }

  function updateOverridesSummary() {
    if (!overridesElements.summary) return;
    const count = overridesRows.size;
    if (count === 0) {
      overridesElements.summary.textContent = 'No overrides configured.';
      return;
    }

    let summary = count === 1 ? '1 override loaded.' : `${count} overrides loaded.`;
    const latestRow = findLatestOverrideRow();
    if (latestRow) {
      const when = formatDateTime(latestRow.setOnUtc);
      const actor = latestRow.setByDisplayName || latestRow.setByUserId || '';
      let detail = '';
      if (when && actor) {
        detail = `Last updated ${when} by ${actor}`;
      } else if (when) {
        detail = `Last updated ${when}`;
      } else if (actor) {
        detail = `Last updated by ${actor}`;
      }
      if (detail) {
        summary = `${summary} ${detail}.`;
      }
    }

    overridesElements.summary.textContent = summary;
  }

  function renderOverrides(rows) {
    if (!overridesElements.tableBody) return;
    overridesRows.clear();

    if (!rows || rows.length === 0) {
<<<<<<< HEAD
      overridesElements.tableBody.innerHTML = '<tr><td colspan="6" class="text-muted">No overrides found.</td></tr>';
      if (overridesElements.summary) {
        overridesElements.summary.textContent = 'No overrides configured.';
      }
=======
      overridesElements.tableBody.innerHTML = '<tr><td colspan="8" class="text-muted">No overrides found.</td></tr>';
      updateOverridesSummary();
      updateOverridesExportAvailability(false);
>>>>>>> edf4da08
      return;
    }

    const normalizedRows = rows
      .map((raw) => {
        const row = normalizeOverrideRow(raw);
        if (!row || !row.id) return null;
        overridesRows.set(row.id, row);
        return row;
      })
      .filter(Boolean);

    normalizedRows.sort((a, b) => {
      const coverageScore = (value) => {
        if (value.hasYearly && value.hasGranular) return 0;
        if (value.hasGranular) return 1;
        if (value.hasYearly) return 2;
        return 3;
      };
      const coverageDiff = coverageScore(a) - coverageScore(b);
      if (coverageDiff !== 0) return coverageDiff;
      const modeDiff = String(a.modeLabel).localeCompare(String(b.modeLabel), undefined, { sensitivity: 'base' });
      if (modeDiff !== 0) return modeDiff;
      const dateA = a.setOnUtc ? new Date(a.setOnUtc).getTime() : 0;
      const dateB = b.setOnUtc ? new Date(b.setOnUtc).getTime() : 0;
      return dateB - dateA;
    });

    const stats = {
      both: 0,
      granularOnly: 0,
      yearlyOnly: 0,
      none: 0,
      autoFallback: 0
    };

    const markup = normalizedRows.map((row) => {
      const projectCode = row.projectCode ? `<div class="small text-muted">${row.projectCode}</div>` : '';
      const scope = `<div class="small text-muted">${row.sourceLabel} · ${row.year}</div>`;
      const updated = formatDateTime(row.setOnUtc);
<<<<<<< HEAD
      const coverageBadges = [];
      if (row.hasYearly && row.hasGranular) {
        stats.both += 1;
        coverageBadges.push('<span class="badge text-bg-success">Yearly + Granular present</span>');
      } else if (row.hasGranular) {
        stats.granularOnly += 1;
        coverageBadges.push('<span class="badge text-bg-primary">Granular present</span>');
        coverageBadges.push('<span class="badge text-bg-light text-wrap">No yearly total</span>');
      } else if (row.hasYearly) {
        stats.yearlyOnly += 1;
        coverageBadges.push('<span class="badge text-bg-primary">Yearly present</span>');
        coverageBadges.push('<span class="badge text-bg-light text-wrap">No granular data</span>');
      } else {
        stats.none += 1;
        coverageBadges.push('<span class="badge text-bg-warning text-dark">No approved data</span>');
      }

      if (row.mode === 'Auto' && !row.hasGranular) {
        stats.autoFallback += 1;
        coverageBadges.push('<span class="badge text-bg-warning text-dark">Auto fallback</span>');
      }

      const effectiveTotal = Number.isFinite(row.effectiveTotal) ? row.effectiveTotal : null;
      const effectiveTotalDisplay = effectiveTotal === null ? '—' : effectiveTotal.toLocaleString();
=======
      const setById = row.setByUserId && row.setByUserId !== row.setByDisplayName
        ? `<div class="small text-muted">ID: ${row.setByUserId}</div>`
        : '';
>>>>>>> edf4da08
      const actions = `
        <div class="btn-group btn-group-sm" role="group">
          <button type="button" class="btn btn-outline-secondary" data-action="focus-list" data-id="${row.id}">List</button>
          <button type="button" class="btn btn-outline-secondary" data-action="prefill" data-id="${row.id}">Editor</button>
          <button type="button" class="btn btn-outline-secondary" data-action="overview" data-id="${row.id}">Overview</button>
          <button type="button" class="btn btn-outline-danger" data-action="clear" data-id="${row.id}">Clear</button>
        </div>`;

      return `
        <tr>
          <td>
            <div class="fw-semibold">${row.projectName}</div>
            ${projectCode}
          </td>
<<<<<<< HEAD
          <td>${scope}</td>
          <td>
            <div class="d-flex flex-wrap gap-1">${coverageBadges.join('')}</div>
          </td>
          <td>
            <div class="fw-semibold">${row.modeLabel}</div>
            <div class="small text-muted">Effective: ${row.effectiveModeLabel}</div>
            <div class="small">Total in play: <span class="fw-semibold">${effectiveTotalDisplay}</span></div>
          </td>
          <td>
            <div class="fw-semibold">${row.setByDisplayName}</div>
            <div class="small text-muted">${updated}</div>
          </td>
=======
          <td>${row.sourceLabel}</td>
          <td>${row.year}</td>
          <td>${row.modeLabel}</td>
          <td>${row.effectiveModeLabel}</td>
          <td>
            <div class="fw-semibold">${row.setByDisplayName}</div>
            ${setById}
          </td>
          <td>${updated}</td>
>>>>>>> edf4da08
          <td class="text-end">${actions}</td>
        </tr>`;
    }).join('');

<<<<<<< HEAD
    overridesElements.tableBody.innerHTML = markup || '<tr><td colspan="6" class="text-muted">No overrides found.</td></tr>';
    if (overridesElements.summary) {
      const count = overridesRows.size;
      const pieces = [];
      if (stats.both) pieces.push(`${stats.both} with both data types`);
      if (stats.granularOnly) pieces.push(`${stats.granularOnly} granular-only`);
      if (stats.yearlyOnly) pieces.push(`${stats.yearlyOnly} yearly-only`);
      if (stats.none) pieces.push(`${stats.none} without approved data`);
      if (stats.autoFallback) pieces.push(`${stats.autoFallback} auto fallback`);
      const detail = pieces.length ? ` (${pieces.join(', ')})` : '';
      overridesElements.summary.textContent = count === 1
        ? `1 override loaded${detail}.`
        : `${count} overrides loaded${detail}.`;
    }
=======
    overridesElements.tableBody.innerHTML = markup || '<tr><td colspan="8" class="text-muted">No overrides found.</td></tr>';
    updateOverridesSummary();
    updateOverridesExportAvailability(overridesRows.size > 0);
>>>>>>> edf4da08
  }

  async function fetchOverrides() {
    if (!overridesCard || !overridesElements.tableBody) return;
    const params = new URLSearchParams();
    if (overridesState.filters.projectId) params.set('projectId', overridesState.filters.projectId);
    if (overridesState.filters.source) params.set('source', overridesState.filters.source);
    if (overridesState.filters.year) params.set('year', overridesState.filters.year);
    if (overridesState.filters.search) params.set('search', overridesState.filters.search);

    overridesElements.tableBody.innerHTML = '<tr><td colspan="6" class="text-muted">Loading…</td></tr>';
    if (overridesElements.summary) {
      overridesElements.summary.textContent = '';
    }
    updateOverridesExportAvailability(false);

    try {
      const response = await fetch(`${api.overrides}?${params.toString()}`, { headers: { Accept: 'application/json' } });
      if (!response.ok) {
        const text = await response.text();
        throw new Error(text || 'Unable to load overrides');
      }
      const data = await response.json();
      const rows = Array.isArray(data) ? data : [];
      renderOverrides(rows);
    } catch (error) {
      overridesElements.tableBody.innerHTML = '<tr><td colspan="6" class="text-danger">Failed to load overrides.</td></tr>';
      if (overridesElements.summary) {
        overridesElements.summary.textContent = '';
      }
      updateOverridesExportAvailability(false);
      toast(error.message || 'Unable to load overrides', 'danger');
    }
  }

  function exportOverrides() {
    if (!overridesExportUrl) {
      toast('Export is unavailable right now. Refresh and try again.', 'warning');
      return;
    }

    try {
      const url = new URL(overridesExportUrl, window.location.origin);
      if (overridesState.filters.projectId) url.searchParams.set('projectId', overridesState.filters.projectId);
      if (overridesState.filters.source) url.searchParams.set('source', overridesState.filters.source);
      if (overridesState.filters.year) url.searchParams.set('year', overridesState.filters.year);
      if (overridesState.filters.search) url.searchParams.set('search', overridesState.filters.search);

      const link = document.createElement('a');
      link.href = url.toString();
      link.target = '_blank';
      link.rel = 'noopener';
      link.setAttribute('download', '');
      document.body.append(link);
      link.click();
      link.remove();
    } catch (error) {
      toast('Unable to start export. Please try again.', 'danger');
    }
  }

  function openOverview(row, anchor = '') {
    if (!row || !overridesOverviewUrl) return;
    try {
      const url = new URL(overridesOverviewUrl, window.location.origin);
      if (row.projectId) url.searchParams.set('projectId', row.projectId);
      if (Number.isFinite(row.sourceValue) && row.sourceValue !== null) {
        url.searchParams.set('source', String(row.sourceValue));
      }
      if (row.year) url.searchParams.set('year', row.year);
      if (anchor) {
        url.hash = anchor.startsWith('#') ? anchor : `#${anchor}`;
      }
      window.open(url.toString(), '_blank', 'noopener');
    } catch (error) {
      toast('Unable to open overview.', 'danger');
    }
  }

  function ensureFilterOption(select, value, label) {
    if (!select || value === undefined || value === null) return;
    const stringValue = String(value);
    if (hasOption(select, stringValue)) return;
    const option = document.createElement('option');
    option.value = stringValue;
    option.textContent = label ?? stringValue;
    select.append(option);
  }

  function focusListFromOverride(row) {
    if (!row) return;
    const projectValue = row.projectId ? String(row.projectId) : '';
    const sourceValue = row.sourceValue !== null && row.sourceValue !== undefined
      ? String(row.sourceValue)
      : '';
    const yearValue = row.year ? String(row.year) : '';

    if (filterInputs.project && projectValue) {
      ensureFilterOption(filterInputs.project, projectValue, row.projectName);
      filterInputs.project.value = projectValue;
    }
    if (filterInputs.source && sourceValue) {
      filterInputs.source.value = sourceValue;
    }
    if (filterInputs.year) {
      filterInputs.year.value = yearValue;
    }

    filters.projectId = projectValue;
    filters.source = sourceValue;
    filters.year = yearValue;
    filters.kind = '';
    pager.page = 1;
    applyFiltersToInputs();
    saveFilters();
    fetchList();
    listCard?.scrollIntoView({ behavior: 'smooth', block: 'start' });
    toast('List filters updated for this override.', 'info');
  }

  function prefillEditorFromOverride(row) {
    if (!row) return;
    resetEditor('yearly');
    if (editor.project && hasOption(editor.project, row.projectId)) {
      editor.project.value = String(row.projectId);
    }
    if (editor.source && row.sourceValue !== null && row.sourceValue !== undefined) {
      const sourceValue = String(row.sourceValue);
      if (hasOption(editor.source, sourceValue)) {
        editor.source.value = sourceValue;
      }
    }
    if (editor.year) {
      editor.year.value = String(row.year ?? defaults.year);
    }
    setTab('yearly');
    editor.project?.focus();
    editorCard?.scrollIntoView({ behavior: 'smooth', block: 'start' });
    toast('Editor prefilled from override.', 'info');
  }

  async function clearOverride(row) {
    if (!row) return;
    const confirmed = window.confirm('Clear this preference override and return to defaults?');
    if (!confirmed) return;
    try {
      const payload = {
        projectId: row.projectId,
        source: row.sourceValue ?? row.source,
        year: row.year,
        mode: 'UseYearlyAndGranular'
      };
      const response = await fetch(api.setPreference, {
        method: 'POST',
        headers: { 'Content-Type': 'application/json' },
        body: JSON.stringify(payload)
      });
      if (!response.ok) {
        const text = await response.text();
        if (response.status === 403) {
          openOverview(row, '#preferences');
          throw new Error(text || 'You do not have permission to change preferences. Try updating them from the overview.');
        }
        throw new Error(text || 'Unable to clear override');
      }
      toast('Preference override cleared.', 'success');
      fetchOverrides();
    } catch (error) {
      toast(error.message || 'Unable to clear override', 'danger');
    }
  }

  function confirmDeletion(details = {}) {
    const fallbackType = details.type === 'yearly' ? 'yearly total' : 'record';
    const fallbackProject = details.project ? ` for ${details.project}` : '';
    const fallbackDate = details.dateOrYear ? ` (${details.dateOrYear})` : '';
    const fallbackMessage = `Are you sure you want to delete this ${fallbackType}${fallbackProject}${fallbackDate}?`;

    if (!deleteModalElements?.element || !deleteModalElements?.confirm || !Modal) {
      return Promise.resolve(window.confirm(fallbackMessage));
    }

    const instance = Modal.getOrCreateInstance(deleteModalElements.element, {
      backdrop: 'static',
      keyboard: true,
      focus: true
    });

    deleteModalTrigger = null;
    const trigger = details.trigger;
    if (trigger instanceof HTMLElement) {
      deleteModalTrigger = trigger;
    } else if (document.activeElement instanceof HTMLElement) {
      deleteModalTrigger = document.activeElement;
    }

    if (deleteModalElements.type) {
      const typeLabel = details.type === 'yearly' ? 'yearly total' : 'record';
      deleteModalElements.type.textContent = typeLabel;
    }
    if (deleteModalElements.project) {
      deleteModalElements.project.textContent = details.project || 'this project';
    }
    if (deleteModalElements.date) {
      deleteModalElements.date.textContent = details.dateOrYear || 'the selected period';
    }

    if (deleteModalElements.cancel) {
      deleteModalElements.cancel.disabled = false;
    }
    deleteModalElements.confirm.disabled = false;

    return new Promise(resolve => {
      let settled = false;

      const cleanup = () => {
        deleteModalElements.confirm.removeEventListener('click', handleConfirm);
        deleteModalElements.element.removeEventListener('hidden.bs.modal', handleHidden);
        deleteModalElements.element.removeEventListener('shown.bs.modal', handleShown);
      };

      const handleHidden = () => {
        cleanup();
        if (deleteModalElements.cancel) {
          deleteModalElements.cancel.disabled = false;
        }
        deleteModalElements.confirm.disabled = false;
        if (!settled) {
          settled = true;
          resolve(false);
        }
        if (deleteModalTrigger && typeof deleteModalTrigger.focus === 'function') {
          deleteModalTrigger.focus();
        }
        deleteModalTrigger = null;
      };

      const handleConfirm = () => {
        if (settled) {
          return;
        }
        settled = true;
        deleteModalElements.confirm.disabled = true;
        if (deleteModalElements.cancel) {
          deleteModalElements.cancel.disabled = true;
        }
        resolve(true);
        instance.hide();
      };

      const handleShown = () => {
        deleteModalElements.confirm.focus();
      };

      deleteModalElements.confirm.addEventListener('click', handleConfirm);
      deleteModalElements.element.addEventListener('hidden.bs.modal', handleHidden, { once: true });
      deleteModalElements.element.addEventListener('shown.bs.modal', handleShown, { once: true });

      instance.show();
    });
  }

  async function fetchList() {
    if (!listEl) return;
    const params = new URLSearchParams();
    if (filters.projectId) params.set('projectId', filters.projectId);
    if (filters.source) params.set('source', filters.source);
    if (filters.year) params.set('year', filters.year);
    if (filters.kind) params.set('kind', filters.kind);
    params.set('page', String(pager.page));
    params.set('pageSize', String(pager.pageSize));

    listEl.innerHTML = '<div class="list-group-item text-muted" data-placeholder>Loading…</div>';
    countEl.textContent = '';

    try {
      const response = await fetch(`${api.list}?${params.toString()}`, { headers: { Accept: 'application/json' } });
      if (!response.ok) {
        const text = await response.text();
        throw new Error(text || 'Unable to load list');
      }
      const data = await response.json();
      pager.page = Number(data.page) || pager.page;
      pager.pageSize = Number(data.pageSize) || pager.pageSize;
      pager.total = Number(data.total) || 0;
      const items = Array.isArray(data.items) ? data.items : [];
      renderList(items);
      renderPager();
      renderCount();
    } catch (error) {
      pager.total = 0;
      renderList([]);
      renderPager();
      renderCount();
      toast(error.message || 'Unable to load list', 'danger');
    }
  }

  function initOverrides() {
    if (!overridesCard) return;
    loadOverrideStateFromStorage();
    applyOverrideFiltersToInputs();
    updateOverridesResetVisibility();
    setOverridesCollapsed(overridesState.collapsed, false);

    if (overridesElements.collapse && Collapse) {
      overridesElements.collapse.addEventListener('shown.bs.collapse', () => {
        overridesState.collapsed = false;
        saveOverrideState();
      });
      overridesElements.collapse.addEventListener('hidden.bs.collapse', () => {
        overridesState.collapsed = true;
        saveOverrideState();
      });
    }

    overridesElements.toggle?.addEventListener('click', () => {
      setOverridesCollapsed(!overridesState.collapsed);
    });

    overridesElements.project?.addEventListener('change', (event) => {
      updateOverridesFilter('projectId', event.target.value);
    });
    overridesElements.source?.addEventListener('change', (event) => {
      updateOverridesFilter('source', event.target.value);
    });
    overridesElements.year?.addEventListener('change', (event) => {
      const raw = (event.target.value || '').trim();
      if (raw && !/^[0-9]{4}$/.test(raw)) {
        toast('Year must be a four digit number.', 'warning');
        event.target.value = '';
        updateOverridesFilter('year', '');
        return;
      }
      updateOverridesFilter('year', raw);
    });

    overridesElements.search?.addEventListener('input', (event) => {
      const raw = (event.target.value || '').trim();
      if (overridesSearchTimer) {
        clearTimeout(overridesSearchTimer);
      }
      overridesSearchTimer = setTimeout(() => {
        updateOverridesFilter('search', raw);
      }, 250);
    });

    overridesElements.refresh?.addEventListener('click', () => {
      fetchOverrides();
    });

    overridesElements.reset?.addEventListener('click', () => {
      resetOverridesFilters();
    });

    overridesElements.export?.addEventListener('click', () => {
      exportOverrides();
    });

    overridesElements.tableBody?.addEventListener('click', (event) => {
      const button = event.target.closest('button[data-action][data-id]');
      if (!button) return;
      const id = button.getAttribute('data-id');
      const action = button.getAttribute('data-action');
      if (!id || !action) return;
      const row = overridesRows.get(id);
      if (!row) {
        toast('Override details not found. Refresh and try again.', 'warning');
        return;
      }
      if (action === 'overview') {
        openOverview(row, '#overview');
      } else if (action === 'prefill') {
        prefillEditorFromOverride(row);
      } else if (action === 'focus-list') {
        focusListFromOverride(row);
      } else if (action === 'clear') {
        clearOverride(row);
      }
    });

    fetchOverrides();
  }

  function renderList(items) {
    if (!listEl) return;
    if (!items || items.length === 0) {
      listEl.innerHTML = '<div class="list-group-item text-muted" data-placeholder>No records found.</div>';
      return;
    }

    const rows = items.map((item) => {
      const kind = (item.kind || '').toString().toLowerCase() === 'yearly' ? 'yearly' : 'granular';
      const project = item.projectName ?? 'Unknown project';
      const sourceLabel = item.sourceLabel ?? '';
      const quantity = formatNumber(item.quantity ?? item.totalQuantity);
      const dateText = item.proliferationDateUtc ? formatDate(item.proliferationDateUtc) : (item.year ?? '');
      const subtitleParts = [sourceLabel, dateText].filter(Boolean);
      const approval = item.approvalStatus ? `Status: ${item.approvalStatus}` : '';
      const subtitle = [subtitleParts.join(' · '), approval].filter(Boolean).join(' • ');
      return `
        <button class="list-group-item list-group-item-action" data-id="${item.id}" data-kind="${kind}" type="button">
          <div class="d-flex justify-content-between align-items-start gap-3">
            <div>
              <div class="fw-semibold">${project}</div>
              <div class="small text-muted">${subtitle}</div>
            </div>
            <div class="text-end">
              <div class="fw-semibold">${quantity}</div>
            </div>
          </div>
        </button>`;
    });

    listEl.innerHTML = rows.join('');
  }

  function renderCount() {
    if (!countEl) return;
    if (!pager.total) {
      countEl.textContent = 'No records to display.';
      return;
    }
    const start = (pager.page - 1) * pager.pageSize + 1;
    const end = Math.min(pager.page * pager.pageSize, pager.total);
    countEl.textContent = `Showing ${start}-${end} of ${pager.total}`;
  }

  function renderPager() {
    if (!pagerEl) return;
    pagerEl.innerHTML = '';
    const totalPages = Math.max(1, Math.ceil(pager.total / pager.pageSize));
    if (totalPages <= 1) return;

    const addPage = (label, page, disabled = false, active = false) => {
      const li = document.createElement('li');
      li.className = 'page-item';
      if (disabled) li.classList.add('disabled');
      if (active) li.classList.add('active');
      const button = document.createElement('button');
      button.type = 'button';
      button.className = 'page-link';
      button.textContent = label;
      button.dataset.page = String(page);
      li.append(button);
      pagerEl.append(li);
    };

    const addEllipsis = () => {
      const li = document.createElement('li');
      li.className = 'page-item disabled';
      const span = document.createElement('span');
      span.className = 'page-link';
      span.textContent = '…';
      li.append(span);
      pagerEl.append(li);
    };

    addPage('‹', pager.page - 1, pager.page <= 1, false);

    const maxButtons = 5;
    let start = Math.max(1, pager.page - 2);
    let end = Math.min(totalPages, start + maxButtons - 1);
    if (end - start < maxButtons - 1) {
      start = Math.max(1, end - maxButtons + 1);
    }

    if (start > 1) {
      addPage('1', 1, false, pager.page === 1);
      if (start > 2) addEllipsis();
    }

    for (let p = start; p <= end; p += 1) {
      addPage(String(p), p, false, pager.page === p);
    }

    if (end < totalPages) {
      if (end < totalPages - 1) addEllipsis();
      addPage(String(totalPages), totalPages, false, pager.page === totalPages);
    }

    addPage('›', pager.page + 1, pager.page >= totalPages, false);
  }

  pagerEl?.addEventListener('click', (event) => {
    const button = event.target.closest('button[data-page]');
    if (!button) return;
    const targetPage = Number(button.dataset.page);
    if (!Number.isFinite(targetPage) || targetPage === pager.page || targetPage < 1) return;
    const totalPages = Math.max(1, Math.ceil(pager.total / pager.pageSize));
    if (targetPage > totalPages) return;
    pager.page = targetPage;
    fetchList();
  });

  listEl?.addEventListener('click', (event) => {
    const button = event.target.closest('[data-id][data-kind]');
    if (!button) return;
    const id = button.getAttribute('data-id');
    const kind = button.getAttribute('data-kind');
    if (!id || !kind) return;
    loadIntoEditor(kind, id).catch((err) => {
      toast(err.message || 'Unable to load entry', 'danger');
    });
  });

  function enforceSourceForKind(kind) {
    const options = Array.from(editor.source?.options ?? []);
    if (!options.length) return;
    if (kind === 'granular') {
      options.forEach((opt) => {
        if (!opt.value) return;
        const isSdd = Number(opt.value) === Number(defaults.granularSource);
        opt.disabled = !isSdd;
      });
      const selected = options.find((opt) => !opt.disabled) ?? options.find((opt) => opt.value);
      if (selected) {
        editor.source.value = selected.value;
      }
    } else {
      options.forEach((opt) => {
        opt.disabled = false;
      });
    }
  }

  function setTab(kind, options = {}) {
    const target = kind === 'yearly' ? 'yearly' : 'granular';
    const updateHash = options.updateHash !== false;
    document.querySelectorAll('#pf-editor-tabs .nav-link').forEach((btn) => {
      const active = btn.dataset.target === target;
      btn.classList.toggle('active', active);
      btn.setAttribute('aria-selected', active ? 'true' : 'false');
    });
    editor.kind.value = target;
    const isGranular = target === 'granular';
    document.querySelectorAll('.granular-only').forEach((el) => {
      el.classList.toggle('d-none', !isGranular);
    });
    if (editor.date) editor.date.required = isGranular;
    if (editor.unit) editor.unit.required = isGranular;
    if (editor.qty) editor.qty.min = isGranular ? 1 : 0;
    enforceSourceForKind(target);
    if (updateHash) {
      const newHash = `#${target}`;
      if (window.location.hash !== newHash) {
        window.history.replaceState(null, '', newHash);
      }
    }
  }

  document.querySelector('#tab-granular')?.addEventListener('click', () => setTab('granular'));
  document.querySelector('#tab-yearly')?.addEventListener('click', () => setTab('yearly'));

  async function loadIntoEditor(kind, id) {
    const endpoint = kind === 'yearly' ? api.yearly(id) : api.granular(id);
    const response = await fetch(endpoint, { headers: { Accept: 'application/json' } });
    if (!response.ok) {
      const text = await response.text();
      throw new Error(text || 'Failed to load entry');
    }
    const detail = await response.json();
    editor.id.value = detail.id ?? '';
    editor.rowVersion.value = detail.rowVersion ?? '';
    editor.project.value = String(detail.projectId ?? '');
    editor.source.value = String(detail.source ?? '');
    editor.year.value = String(detail.year ?? defaults.year);
    if (kind === 'granular') {
      const iso = formatDate(detail.proliferationDateUtc ?? detail.proliferationDate);
      editor.date.value = iso;
      if (iso && iso.length >= 4) {
        editor.year.value = iso.slice(0, 4);
      }
      editor.unit.value = detail.unitName ?? '';
      editor.qty.value = detail.quantity ?? '';
      setTab('granular');
    } else {
      editor.date.value = '';
      editor.unit.value = '';
      editor.qty.value = detail.totalQuantity ?? '';
      setTab('yearly');
    }
    editor.remarks.value = detail.remarks ?? '';
    editor.btnDelete.disabled = false;
  }

  editor.form?.addEventListener('submit', async (event) => {
    event.preventDefault();
    if (!editor.btnSave) return;
    editor.btnSave.disabled = true;
    try {
      const kind = editor.kind.value === 'yearly' ? 'yearly' : 'granular';
      const id = editor.id.value || null;
      const payload = buildPayload(kind);
      if (!payload) {
        throw new Error('Please fill in the required fields.');
      }
      const url = kind === 'yearly' ? api.saveYearly(id) : api.saveGranular(id);
      const method = id ? 'PUT' : 'POST';
      const response = await fetch(url, {
        method,
        headers: { 'Content-Type': 'application/json' },
        body: JSON.stringify(payload)
      });
      if (!response.ok) {
        const text = await response.text();
        throw new Error(text || 'Save failed');
      }
      toast('Entry saved successfully.', 'success');
      await fetchList();
      resetEditor(kind === 'yearly' ? 'yearly' : 'granular');
    } catch (error) {
      toast(error.message || 'Unable to save entry', 'danger');
    } finally {
      editor.btnSave.disabled = false;
    }
  });

  function buildPayload(kind) {
    const projectId = Number(editor.project?.value ?? '');
    const source = Number(editor.source?.value ?? '');
    const year = Number(editor.year?.value ?? '');
    const remarks = editor.remarks?.value?.trim() || null;

    if (!Number.isFinite(projectId) || projectId <= 0) return null;
    if (!Number.isFinite(source) || source <= 0) return null;
    if (!Number.isFinite(year) || year < 2000) return null;

    if (kind === 'yearly') {
      const quantity = Number(editor.qty?.value ?? '');
      if (!Number.isFinite(quantity) || quantity < 0) return null;
      const payload = {
        projectId,
        source,
        year,
        totalQuantity: quantity,
        remarks
      };
      if (editor.rowVersion.value) {
        payload.rowVersion = editor.rowVersion.value;
      }
      return payload;
    }

    const dateValue = editor.date?.value ?? '';
    if (!dateValue) return null;
    const unit = editor.unit?.value?.trim();
    const quantity = Number(editor.qty?.value ?? '');
    if (!unit) return null;
    if (!Number.isFinite(quantity) || quantity <= 0) return null;

    const payload = {
      projectId,
      source,
      unitName: unit,
      proliferationDateUtc: `${dateValue}T00:00:00Z`,
      quantity,
      remarks
    };
    if (editor.rowVersion.value) {
      payload.rowVersion = editor.rowVersion.value;
    }
    return payload;
  }

  editor.btnReset?.addEventListener('click', () => {
    const currentKind = editor.kind.value;
    resetEditor(currentKind);
  });

  editor.btnDelete?.addEventListener('click', async () => {
    if (editor.btnDelete.disabled) return;
    const id = editor.id.value;
    const kind = editor.kind.value === 'yearly' ? 'yearly' : 'granular';
    if (!id) return;
    const rowVersion = editor.rowVersion.value;
    if (!rowVersion) {
      toast('The record is out of date. Reload the entry before deleting.', 'warning');
      return;
    }
    const projectText = editor.project?.selectedOptions?.[0]?.text?.trim() || '';
    const dateOrYear = kind === 'yearly'
      ? (editor.year?.value?.trim() || '')
      : formatDate(editor.date?.value || '');
    const confirmed = await confirmDeletion({
      project: projectText,
      type: kind,
      dateOrYear,
      trigger: editor.btnDelete
    });
    if (!confirmed) return;
    editor.btnDelete.disabled = true;
    try {
      const url = kind === 'yearly' ? api.deleteYearly(id, rowVersion) : api.deleteGranular(id, rowVersion);
      const response = await fetch(url, { method: 'DELETE' });
      if (!response.ok) {
        const text = await response.text();
        throw new Error(text || 'Delete failed');
      }
      toast('Entry deleted.', 'warning');
      await fetchList();
      resetEditor(kind);
    } catch (error) {
      editor.btnDelete.disabled = false;
      toast(error.message || 'Unable to delete entry', 'danger');
    }
  });

  function resetEditor(preferredKind = 'granular') {
    editor.form?.reset();
    editor.id.value = '';
    editor.rowVersion.value = '';
    editor.qty.value = '';
    editor.remarks.value = '';
    if (editor.year) editor.year.value = String(defaults.year);
    if (editor.date) editor.date.value = '';
    if (editor.unit) editor.unit.value = '';
    editor.btnDelete && (editor.btnDelete.disabled = true);
    setTab(preferredKind, { updateHash: false });
  }

  function handleHashChange() {
    const hash = window.location.hash.replace('#', '').toLowerCase();
    if (hash === 'yearly') {
      setTab('yearly', { updateHash: false });
    } else {
      setTab('granular', { updateHash: false });
    }
  }

  window.addEventListener('hashchange', handleHashChange);

  function initFilters() {
    loadFiltersFromStorage();
    applyFiltersToInputs();
    ['project', 'source', 'kind'].forEach((key) => {
      const input = filterInputs[key];
      if (!input) return;
      input.addEventListener('change', (event) => {
        updateFilter(key === 'project' ? 'projectId' : key, event.target.value);
      });
    });
    filterInputs.year?.addEventListener('change', (event) => {
      const value = (event.target.value || '').trim();
      if (value && !/^[0-9]{4}$/.test(value)) {
        toast('Year must be a four digit number.', 'warning');
        event.target.value = '';
        updateFilter('year', '');
        return;
      }
      updateFilter('year', value);
    });
    filterInputs.refresh?.addEventListener('click', () => {
      pager.page = 1;
      fetchList();
    });
  }

  function init() {
    initFilters();
    initOverrides();
    handleHashChange();
    fetchList();
  }

  init();
})();<|MERGE_RESOLUTION|>--- conflicted
+++ resolved
@@ -420,16 +420,13 @@
     overridesRows.clear();
 
     if (!rows || rows.length === 0) {
-<<<<<<< HEAD
       overridesElements.tableBody.innerHTML = '<tr><td colspan="6" class="text-muted">No overrides found.</td></tr>';
       if (overridesElements.summary) {
         overridesElements.summary.textContent = 'No overrides configured.';
       }
-=======
       overridesElements.tableBody.innerHTML = '<tr><td colspan="8" class="text-muted">No overrides found.</td></tr>';
       updateOverridesSummary();
       updateOverridesExportAvailability(false);
->>>>>>> edf4da08
       return;
     }
 
@@ -470,7 +467,6 @@
       const projectCode = row.projectCode ? `<div class="small text-muted">${row.projectCode}</div>` : '';
       const scope = `<div class="small text-muted">${row.sourceLabel} · ${row.year}</div>`;
       const updated = formatDateTime(row.setOnUtc);
-<<<<<<< HEAD
       const coverageBadges = [];
       if (row.hasYearly && row.hasGranular) {
         stats.both += 1;
@@ -495,11 +491,9 @@
 
       const effectiveTotal = Number.isFinite(row.effectiveTotal) ? row.effectiveTotal : null;
       const effectiveTotalDisplay = effectiveTotal === null ? '—' : effectiveTotal.toLocaleString();
-=======
       const setById = row.setByUserId && row.setByUserId !== row.setByDisplayName
         ? `<div class="small text-muted">ID: ${row.setByUserId}</div>`
         : '';
->>>>>>> edf4da08
       const actions = `
         <div class="btn-group btn-group-sm" role="group">
           <button type="button" class="btn btn-outline-secondary" data-action="focus-list" data-id="${row.id}">List</button>
@@ -514,7 +508,6 @@
             <div class="fw-semibold">${row.projectName}</div>
             ${projectCode}
           </td>
-<<<<<<< HEAD
           <td>${scope}</td>
           <td>
             <div class="d-flex flex-wrap gap-1">${coverageBadges.join('')}</div>
@@ -528,7 +521,6 @@
             <div class="fw-semibold">${row.setByDisplayName}</div>
             <div class="small text-muted">${updated}</div>
           </td>
-=======
           <td>${row.sourceLabel}</td>
           <td>${row.year}</td>
           <td>${row.modeLabel}</td>
@@ -538,12 +530,10 @@
             ${setById}
           </td>
           <td>${updated}</td>
->>>>>>> edf4da08
           <td class="text-end">${actions}</td>
         </tr>`;
     }).join('');
 
-<<<<<<< HEAD
     overridesElements.tableBody.innerHTML = markup || '<tr><td colspan="6" class="text-muted">No overrides found.</td></tr>';
     if (overridesElements.summary) {
       const count = overridesRows.size;
@@ -558,11 +548,9 @@
         ? `1 override loaded${detail}.`
         : `${count} overrides loaded${detail}.`;
     }
-=======
     overridesElements.tableBody.innerHTML = markup || '<tr><td colspan="8" class="text-muted">No overrides found.</td></tr>';
     updateOverridesSummary();
     updateOverridesExportAvailability(overridesRows.size > 0);
->>>>>>> edf4da08
   }
 
   async function fetchOverrides() {
