/* ---------- Base tokens ---------- */
:root {
    --pm-primary: #2d6cdf;
    --pm-primary-hover: #2558c6;
    --pm-text: #0b1220;
    --pm-text-secondary: #4b5563;
    --pm-muted: #6b7280;
    --pm-border: #e5e7eb;
    --pm-surface: #f5f7fb;
    --pm-card: #ffffff;
    --pm-shadow: 0 8px 20px rgba(0,0,0,.06);
    --pm-font-stack: -apple-system, BlinkMacSystemFont, "Segoe UI", Helvetica, Arial, sans-serif, "Apple Color Emoji", "Segoe UI Emoji";
    /* GitHub-aligned system font stack and typographic scale */
    --pm-font-size-xxs: 0.6875rem;   /* 11px */
    --pm-font-size-xs: 0.75rem;      /* 12px */
    --pm-font-size-sm: 0.8125rem;    /* 13px */
    --pm-font-size-compact: 0.85rem; /* compact text */
    --pm-font-size-base: 0.875rem;   /* 14px */
    --pm-font-size-tight: 0.9rem;    /* dense body */
    --pm-font-size-comfortable: 0.95rem; /* spacious body */
    --pm-font-size-md: 1rem;         /* 16px */
    --pm-font-size-lg: 1.125rem;     /* 18px */
    --pm-font-size-xl: 1.25rem;      /* 20px */
    --pm-font-size-2xl: 1.5rem;      /* 24px */
    --pm-font-size-3xl: 1.75rem;     /* 28px */
    --pm-font-size-4xl: 2rem;        /* 32px */
    --pm-line-height-base: 1.5;
    --bs-font-sans-serif: var(--pm-font-stack);
    --bs-body-font-family: var(--pm-font-stack);
    --bs-body-font-size: var(--pm-font-size-base);
    --bs-body-line-height: var(--pm-line-height-base);
    --remarks-role-comdt-bg: var(--bs-danger-bg-subtle, #f8d7da);
    --remarks-role-comdt-border: var(--bs-danger-border-subtle, #f1aeb5);
    --remarks-role-comdt-text: var(--bs-danger-text-emphasis, #58151c);
    --remarks-role-hod-bg: var(--bs-success-bg-subtle, #d1e7dd);
    --remarks-role-hod-border: var(--bs-success-border-subtle, #a3cfbb);
    --remarks-role-hod-text: var(--bs-success-text-emphasis, #0a3622);
    --remarks-role-mco-bg: var(--bs-primary-bg-subtle, #cfe2ff);
    --remarks-role-mco-border: var(--bs-primary-border-subtle, #9ec5fe);
    --remarks-role-mco-text: var(--bs-primary-text-emphasis, #052c65);
}

[data-bs-theme="dark"] {
    --remarks-role-comdt-bg: rgba(220, 53, 69, .25);
    --remarks-role-comdt-border: rgba(220, 53, 69, .55);
    --remarks-role-comdt-text: #fff;
    --remarks-role-hod-bg: rgba(25, 135, 84, .25);
    --remarks-role-hod-border: rgba(25, 135, 84, .5);
    --remarks-role-hod-text: #fff;
    --remarks-role-mco-bg: rgba(13, 110, 253, .25);
    --remarks-role-mco-border: rgba(13, 110, 253, .55);
    --remarks-role-mco-text: #fff;
}

body {
    font-family: var(--bs-body-font-family);
    font-size: var(--bs-body-font-size);
    line-height: var(--bs-body-line-height);
    color: var(--pm-text);
    background-color: var(--pm-surface);
}

/* --- Page header & spacing --- */
.pm-page-header {
    display: flex;
    flex-wrap: wrap;
    align-items: center;
    justify-content: space-between;
    gap: .75rem;
    margin-bottom: 1rem;
}

.pm-page-subtitle {
    color: var(--bs-secondary-color);
    margin: 0;
}

/* --- Breadcrumbs --- */
.breadcrumb {
    --bs-breadcrumb-padding-y: .25rem;
}

/* ---------- Utility classes ---------- */
.min-w-0 {
    min-width: 0;
}

/* Keep the navigation drawer toggle visible when the navbar is expanded */
.navbar-expand-lg .navbar-toggler {
    display: inline-flex;
    align-items: center;
}

/* ---------- Cards ---------- */
.pm-card {
    border: 1px solid rgba(15, 23, 42, .08);
    border-radius: 1rem;
    background-color: var(--pm-card);
    box-shadow: 0 18px 30px -24px rgba(15, 23, 42, .2);
    overflow: visible;
}

.pm-card-header {
    display: flex;
    flex-wrap: wrap;
    align-items: flex-start;
    gap: 1rem;
    padding: 1rem 1.5rem;
    background-color: var(--pm-card);
    box-shadow: inset 0 -1px 0 rgba(45, 108, 223, .12);
    border-bottom: 1px solid rgba(15, 23, 42, .06);
}

.pm-card-heading {
    display: flex;
    align-items: center;
    gap: .75rem;
    min-width: 0;
}

.pm-card-icon {
    display: inline-flex;
    align-items: center;
    justify-content: center;
    width: 2.5rem;
    height: 2.5rem;
    border-radius: .85rem;
    background-color: rgba(45, 108, 223, .16);
    color: var(--pm-primary);
    font-size: var(--pm-font-size-xl);
    flex-shrink: 0;
}

.pm-card-title {
    margin: 0;
    font-weight: 600;
    letter-spacing: .15px;
    color: var(--pm-text);
}

.pm-card-subtitle {
    margin: .125rem 0 0;
    font-size: var(--pm-font-size-compact);
    color: var(--pm-text-secondary);
}

.pm-card-actions {
    margin-left: auto;
    display: flex;
    flex-wrap: wrap;
    align-items: center;
    gap: .5rem;
}

.pm-card-menu {
    margin-left: auto;
    display: flex;
    align-items: center;
}

.pm-card-menu-toggle {
    display: inline-flex;
    align-items: center;
    justify-content: center;
    width: 2.25rem;
    height: 2.25rem;
    padding: .25rem;
    border: 0;
    border-radius: .5rem;
    background-color: transparent;
    color: var(--pm-text-secondary);
    transition: background-color .2s ease, color .2s ease;
}

.pm-card-menu-toggle::after {
    display: none;
}

.pm-card-menu-toggle:hover,
.pm-card-menu-toggle:focus {
    color: var(--pm-text);
    background-color: rgba(15, 23, 42, .08);
}

.pm-card-menu-toggle:focus-visible {
    outline: 2px solid var(--pm-primary);
    outline-offset: 2px;
}

.pm-card-menu .dropdown-menu {
    min-width: 14rem;
}

.pm-card-meta {
    margin-left: auto;
    display: flex;
    flex-wrap: wrap;
    align-items: center;
    gap: .5rem;
}

.pm-card-progress {
    position: relative;
    width: 140px;
    height: 6px;
    border-radius: 999px;
    background-color: rgba(15, 23, 42, .08);
    overflow: hidden;
}

.pm-card-progress-bar {
    display: block;
    height: 100%;
    background: linear-gradient(90deg, var(--pm-primary) 0%, var(--pm-primary-hover) 100%);
    border-radius: inherit;
    transition: width .3s ease;
}

.pm-card-body {
    padding: 1.25rem 1.5rem;
}

/* ---------- FFC record cards ---------- */
.ffc-index {
    display: flex;
    flex-direction: column;
    gap: 1.5rem;
}

.ffc-index__support {
    display: flex;
    flex-direction: column;
    gap: .5rem;
}

.ffc-index__filters {
    padding: 1.25rem 1.5rem;
    display: flex;
    flex-direction: column;
    gap: 1rem;
}

.ffc-index__filters-form {
    display: flex;
    flex-direction: column;
    gap: 1rem;
}

.ffc-index__filters-grid {
    display: flex;
    flex-wrap: wrap;
    align-items: flex-end;
    gap: .75rem 1rem;
}

.ffc-index__filter {
    flex: 0 0 auto;
}

.ffc-index__filter--search {
    flex: 1 1 320px;
    min-width: 220px;
}

.ffc-index__filter--sort,
.ffc-index__filter--actions {
    flex: 0 0 auto;
}

.ffc-index__filter-label {
    display: block;
    font-size: .75rem;
    font-weight: 600;
    text-transform: uppercase;
    letter-spacing: .08em;
    color: var(--pm-muted);
    margin-bottom: .35rem;
}

.ffc-index__filter--actions {
    display: flex;
    align-items: center;
    gap: .5rem;
}

.ffc-index__meta {
    display: flex;
    flex-wrap: wrap;
    align-items: center;
    gap: .35rem .75rem;
}

.ffc-index__meta-separator {
    color: var(--pm-muted);
}

.ffc-record-grid {
    display: grid;
    gap: 1.5rem;
    grid-template-columns: repeat(auto-fit, minmax(320px, 1fr));
}

.ffc-record-grid__item {
    display: flex;
}

.ffc-index__pagination {
    margin-top: .75rem;
}

.ffc-filter-summary {
    padding: 1.25rem 1.5rem;
}

.ffc-filter-summary__body {
    display: flex;
    flex-direction: column;
    gap: 1.25rem;
}

@media (min-width: 768px) {
    .ffc-filter-summary__body {
        flex-direction: row;
        justify-content: space-between;
        align-items: flex-start;
    }
}

.ffc-filter-summary__details {
    display: flex;
    flex-direction: column;
    gap: .75rem;
}

.ffc-filter-summary__meta {
    display: flex;
    flex-wrap: wrap;
    align-items: center;
    gap: .35rem .75rem;
}

.ffc-filter-summary__separator {
    color: var(--pm-muted);
}

.ffc-filter-summary__actions {
    display: flex;
    flex-direction: column;
    align-items: flex-start;
    gap: .75rem;
}

@media (min-width: 768px) {
    .ffc-filter-summary__actions {
        align-items: flex-end;
    }
}

.ffc-filter-trigger {
    display: inline-flex;
    align-items: center;
    gap: .4rem;
}

.ffc-filter-chips {
    display: flex;
    flex-wrap: wrap;
    align-items: center;
    gap: .5rem;
}

.ffc-filter-chip {
    display: inline-flex;
    align-items: center;
    gap: .35rem;
    padding: .35rem .65rem;
    border-radius: 999px;
    background-color: rgba(15, 23, 42, .06);
    font-size: .8125rem;
}

.ffc-filter-chip__label {
    font-size: .7rem;
    letter-spacing: .08em;
    text-transform: uppercase;
    font-weight: 600;
    color: var(--pm-muted);
}

.ffc-filter-chip__value {
    font-weight: 600;
}

.ffc-filter-fieldset {
    margin: 0;
    padding: 0;
    border: none;
    display: flex;
    flex-direction: column;
    gap: .5rem;
}

.ffc-filter-fieldset__legend {
    font-size: .75rem;
    font-weight: 600;
    text-transform: uppercase;
    letter-spacing: .08em;
    color: var(--pm-muted);
    margin-bottom: .25rem;
}

.ffc-record-card {
    width: 100%;
    display: flex;
    flex-direction: column;
    height: 100%;
}

.ffc-record-card__header {
    align-items: stretch;
    gap: 1.25rem;
    border-bottom: none;
    box-shadow: none;
    padding-bottom: .5rem;
}

.ffc-record-card__identity {
    display: flex;
    gap: 1rem;
    align-items: flex-start;
    flex: 1 1 auto;
    min-width: 0;
}

.ffc-record-card__year {
    display: inline-flex;
    align-items: center;
    justify-content: center;
    min-width: 3.25rem;
    height: 3.25rem;
    border-radius: 1rem;
    background-color: rgba(45, 108, 223, .12);
    color: var(--pm-primary);
    font-weight: 700;
    font-size: 1.1rem;
}

.ffc-record-card__identity-text {
    display: flex;
    flex-direction: column;
    gap: .35rem;
    min-width: 0;
}

.ffc-record-card__country {
    margin: 0;
    font-size: 1.125rem;
    font-weight: 600;
    color: var(--pm-text);
}

.ffc-record-card__summary {
    display: grid;
    gap: .5rem;
    grid-auto-flow: column;
    grid-auto-columns: minmax(0, auto);
    align-items: center;
}

.ffc-record-card__summary-item {
    display: flex;
    flex-direction: column;
    align-items: flex-end;
    gap: .25rem;
}

.ffc-record-card__summary-value {
    --ffc-summary-bg: rgba(45, 108, 223, .12);
    --ffc-summary-border: rgba(45, 108, 223, .28);
    --ffc-summary-icon-color: #2d6cdf;
    --ffc-summary-icon-content: "";
    display: inline-flex;
    align-items: center;
    gap: .4rem;
    padding: .4rem .75rem;
    border-radius: .75rem;
    font-size: 1.25rem;
    font-weight: 600;
    font-variant-numeric: tabular-nums;
    line-height: 1.1;
    color: var(--bs-body-color);
    background: var(--ffc-summary-bg);
    border: 1px solid var(--ffc-summary-border);
    box-shadow: inset 0 1px 0 rgba(255, 255, 255, .45);
}

.ffc-record-card__summary-value::before {
    content: var(--ffc-summary-icon-content);
    font-size: .95rem;
    line-height: 1;
    color: var(--ffc-summary-icon-color);
}

.ffc-record-card__summary-value--projects {
    --ffc-summary-bg: rgba(37, 99, 235, .12);
    --ffc-summary-border: rgba(37, 99, 235, .32);
    --ffc-summary-icon-color: #2563eb;
    --ffc-summary-icon-content: "\1F4C1";
}

.ffc-record-card__summary-value--attachments {
    --ffc-summary-bg: rgba(147, 51, 234, .12);
    --ffc-summary-border: rgba(147, 51, 234, .32);
    --ffc-summary-icon-color: #9333ea;
    --ffc-summary-icon-content: "\1F4CE";
}

[data-bs-theme="dark"] .ffc-record-card__summary-value {
    box-shadow: inset 0 1px 0 rgba(255, 255, 255, .08);
    background: rgba(148, 163, 184, .14);
    border-color: rgba(148, 163, 184, .32);
}

[data-bs-theme="dark"] .ffc-record-card__summary-value--projects {
    --ffc-summary-bg: rgba(37, 99, 235, .22);
    --ffc-summary-border: rgba(37, 99, 235, .5);
}

[data-bs-theme="dark"] .ffc-record-card__summary-value--attachments {
    --ffc-summary-bg: rgba(147, 51, 234, .22);
    --ffc-summary-border: rgba(147, 51, 234, .5);
}

.ffc-record-card__summary-label {
    font-size: .75rem;
    text-transform: uppercase;
    letter-spacing: .08em;
    color: var(--pm-muted);
}

.ffc-record-card__body {
    display: flex;
    flex-direction: column;
    gap: 1.5rem;
}

.ffc-record-card__section-title {
    font-size: .75rem;
    font-weight: 600;
    text-transform: uppercase;
    letter-spacing: .08em;
    color: var(--pm-muted);
    margin-bottom: .5rem;
}

.ffc-record-card__statuses {
    display: grid;
    gap: 1rem;
    grid-template-columns: repeat(auto-fit, minmax(180px, 1fr));
}

.ffc-record-card__status {
    --ffc-status-border: rgba(15, 23, 42, .08);
    --ffc-status-bg-start: rgba(15, 23, 42, .01);
    --ffc-status-bg-end: rgba(15, 23, 42, .03);
    --ffc-status-accent: rgba(45, 108, 223, .55);
    position: relative;
    display: flex;
    flex-direction: column;
    gap: .5rem;
    padding: 1rem 1rem 1rem 1.35rem;
    border: 1px solid var(--ffc-status-border);
    border-radius: .85rem;
    background: linear-gradient(140deg, var(--ffc-status-bg-start), var(--ffc-status-bg-end));
    box-shadow: 0 12px 24px -22px rgba(15, 23, 42, .45);
    transition: transform .2s ease, box-shadow .2s ease, border-color .2s ease;
    overflow: hidden;
}

.ffc-record-card__status::before {
    content: "";
    position: absolute;
    inset: .75rem auto .75rem .65rem;
    width: .32rem;
    border-radius: .35rem;
    background: var(--ffc-status-accent);
    opacity: .85;
}

.ffc-record-card__status:hover {
    transform: translateY(-1px);
    box-shadow: 0 14px 30px -20px rgba(15, 23, 42, .35);
}

.ffc-record-card__status--complete {
    --ffc-status-border: rgba(25, 135, 84, .45);
    --ffc-status-bg-start: rgba(34, 197, 94, .18);
    --ffc-status-bg-end: rgba(240, 253, 244, .95);
    box-shadow: 0 18px 34px -24px rgba(34, 197, 94, .65);
}

.ffc-record-card__status--pending {
    --ffc-status-border: rgba(217, 119, 6, .48);
    --ffc-status-bg-start: rgba(251, 191, 36, .18);
    --ffc-status-bg-end: rgba(255, 247, 230, .95);
    box-shadow: 0 18px 34px -24px rgba(217, 119, 6, .45);
}

.ffc-record-card__status--ipa {
    --ffc-status-accent: #2563eb;
}

.ffc-record-card__status--gsl {
    --ffc-status-accent: #7c3aed;
}

.ffc-record-card__status--delivery {
    --ffc-status-accent: #0ea5e9;
}

.ffc-record-card__status--installation {
    --ffc-status-accent: #f59e0b;
}

[data-bs-theme="dark"] .ffc-record-card__status {
    --ffc-status-border: rgba(148, 163, 184, .35);
    --ffc-status-bg-start: rgba(30, 41, 59, .65);
    --ffc-status-bg-end: rgba(15, 23, 42, .75);
    box-shadow: 0 16px 30px -24px rgba(2, 6, 23, .85);
}

[data-bs-theme="dark"] .ffc-record-card__status--complete {
    --ffc-status-border: rgba(74, 222, 128, .55);
    --ffc-status-bg-start: rgba(21, 128, 61, .45);
    --ffc-status-bg-end: rgba(22, 163, 74, .28);
}

[data-bs-theme="dark"] .ffc-record-card__status--pending {
    --ffc-status-border: rgba(245, 158, 11, .55);
    --ffc-status-bg-start: rgba(180, 83, 9, .45);
    --ffc-status-bg-end: rgba(217, 119, 6, .3);
}

[data-bs-theme="dark"] .ffc-record-card__status::before {
    opacity: .9;
}

.ffc-record-card__status-header {
    display: flex;
    align-items: center;
    justify-content: space-between;
    gap: .5rem;
}

.ffc-record-card__status-title {
    font-size: .8125rem;
    font-weight: 600;
    color: var(--pm-text);
}

.ffc-record-card__status-date {
    font-size: .75rem;
    color: var(--pm-muted);
}

.ffc-record-card__status-remarks {
    font-size: .8125rem;
    color: var(--pm-text-secondary);
}

.ffc-record-card__projects {
    display: flex;
    flex-direction: column;
    gap: .75rem;
}

.ffc-record-card__project {
    font-size: .875rem;
    display: flex;
    flex-direction: column;
    gap: .25rem;
}

.ffc-record-card__project-name {
    font-weight: 600;
    color: var(--pm-text);
}

.ffc-record-card__project-linked {
    font-size: .8125rem;
}

.ffc-record-card__project-remarks {
    font-size: .8125rem;
}

.ffc-record-card__attachments {
    font-size: .875rem;
}

.ffc-record-card__footer {
    margin-top: auto;
    padding-top: .5rem;
    border-top: 1px solid rgba(15, 23, 42, .08);
}

.ffc-record-card__read-only {
    font-size: .8125rem;
}

@media (max-width: 575.98px) {
    .ffc-record-card__summary {
        grid-auto-flow: row;
        align-items: flex-start;
    }

    .ffc-record-card__summary-item {
        align-items: flex-start;
    }
}

/* ---------- IPR tracker tweaks ---------- */
.card.shadow-sm {
    box-shadow: 0 1rem 1.5rem -1rem rgba(0,0,0,.15);
}

.text-monospace {
    font-family: ui-monospace, SFMono-Regular, Menlo, monospace;
}

.table-sm > :not(caption) > * > * {
    padding-top: .5rem;
    padding-bottom: .5rem;
}

.text-truncate {
    overflow: hidden;
    text-overflow: ellipsis;
    white-space: nowrap;
}

.ipr-record-list {
    display: flex;
    flex-direction: column;
    gap: 1.5rem;
}

.ipr-record-card {
    background-color: #fff;
    border: 1px solid var(--bs-border-color);
    border-radius: 1rem;
    box-shadow: 0 1.5rem 3rem -2.25rem rgba(15, 23, 42, .45);
    padding: 1.25rem;
    display: flex;
    flex-direction: column;
    gap: 1rem;
}

.ipr-record-card__header {
    display: grid;
    grid-template-columns: auto minmax(0, 1fr) auto;
    align-items: center;
    gap: .75rem 1rem;
    padding-block: .25rem;
}

.ipr-record-card__identity {
    display: flex;
    align-items: center;
    gap: .5rem;
    flex-wrap: wrap;
}

.ipr-record-card__body {
    display: flex;
    flex-direction: column;
    gap: .5rem;
}

.ipr-record-card__title {
    color: var(--pm-primary);
    text-align: center;
    margin: 0;
    min-width: 0;
    overflow-wrap: anywhere;
    font-size: var(--pm-font-size-2xl);
    font-weight: 700;
}

.ipr-record-card__status {
    justify-self: end;
}

.ipr-record-card__meta {
    display: grid;
    gap: .5rem 1rem;
    grid-template-columns: repeat(auto-fit, minmax(12rem, 1fr));
    align-items: start;
}

.ipr-record-card__meta-item dt {
    font-size: .75rem;
    letter-spacing: .08em;
    text-transform: uppercase;
    font-weight: 600;
    color: var(--bs-secondary-color);
    margin-bottom: .2rem;
}

.ipr-record-card__meta-item dd {
    margin-bottom: 0;
    font-weight: 500;
    color: var(--bs-body-color);
    overflow-wrap: anywhere;
}

.ipr-record-card__meta-item--project dd {
    font-weight: 500;
}

.ipr-record-card__meta-item--notes dd {
    font-weight: 400;
}

.ipr-record-card__notes {
    white-space: pre-wrap;
    overflow-wrap: anywhere;
}

.ipr-record-card__attachments {
    border-top: 1px solid var(--bs-border-color);
    padding-top: .75rem;
    display: flex;
    flex-direction: column;
    gap: .75rem;
}

.ipr-record-card__attachments-header {
    display: flex;
    align-items: center;
    justify-content: space-between;
    flex-wrap: wrap;
    gap: .5rem;
}

.ipr-record-card__attachment-list {
    list-style: none;
    padding: 0;
    margin: 0;
    display: flex;
    flex-direction: column;
    gap: .5rem;
}

.ipr-record-card__attachment-item {
    background-color: var(--bs-tertiary-bg);
    border-radius: .75rem;
    padding: .65rem .85rem;
}

.ipr-record-card__attachment-item .fw-semibold {
    overflow-wrap: anywhere;
}

@media (max-width: 575.98px) {
    .ipr-record-card__header {
        grid-template-columns: minmax(0, 1fr);
    }

    .ipr-record-card__identity,
    .ipr-record-card__status {
        justify-self: center;
    }
}

@media (min-width: 768px) {
    .ipr-record-card__meta {
        grid-template-columns: repeat(3, minmax(0, 1fr));
    }

    .ipr-record-card__meta-item--project {
        grid-column: span 2;
    }

    .ipr-record-card__meta-item--notes {
        grid-column: 1 / -1;
    }
}

@media (min-width: 1200px) {
    .ipr-record-card__meta {
        grid-template-columns: repeat(4, minmax(0, 1fr));
    }

    .ipr-record-card__meta-item--project {
        grid-column: span 1;
    }
}


/* ---------- ToT tracker ---------- */
.tot-page {
    --tot-bg: #f7f8fb;
    --tot-surface: #ffffff;
    --tot-border: #e5e7eb;
    --tot-text: #1a1f36;
    --tot-muted: #6b7280;
    --tot-primary: #2563eb;
    --tot-success: #16a34a;
    --tot-warning: #f59e0b;
    --tot-danger: #dc2626;
    --tot-radius: 0.75rem;
    background: var(--tot-bg);
    color: var(--tot-text);
    padding-bottom: 3rem;
    font-size: .90625rem;
}

.tot-page__header {
    display: flex;
    flex-wrap: wrap;
    gap: 1rem;
    align-items: flex-start;
    justify-content: space-between;
    margin-bottom: 1.5rem;
}

.tot-page__title {
    max-width: 48rem;
}

.tot-page__heading {
    margin: 0 0 .35rem;
    font-size: 1.25rem;
    font-weight: 700;
    line-height: 1.3;
    color: var(--tot-text);
}

.tot-page__subtitle {
    margin: 0;
    color: var(--tot-muted);
    font-size: .8125rem;
}

.tot-page__actions {
    display: flex;
    flex-wrap: wrap;
    align-items: center;
    gap: .5rem;
}

.tot-filter-trigger {
    display: inline-flex;
    align-items: center;
    gap: .5rem;
    padding: .45rem .9rem;
    border-radius: 999px;
    border: 1px solid var(--tot-border);
    background: var(--tot-surface);
    color: var(--tot-text);
    font-weight: 600;
    transition: background-color .2s ease, box-shadow .2s ease;
}

.tot-filter-trigger:hover {
    background-color: rgba(37, 99, 235, .08);
    box-shadow: 0 0 0 1px rgba(37, 99, 235, .12);
}

.tot-filter-heading {
    display: inline-block;
    margin-bottom: .35rem;
    font-size: .75rem;
    font-weight: 700;
    letter-spacing: .08em;
    text-transform: uppercase;
    color: var(--tot-muted);
}

.tot-filter-btn-group {
    display: flex;
    flex-wrap: wrap;
    gap: .4rem;
    width: 100%;
}

.tot-filter-btn-group .btn {
    flex: 0 0 auto;
    min-width: min(10rem, 100%);
    border-radius: 999px;
    font-size: .8125rem;
    font-weight: 600;
    padding: .35rem .9rem;
}

.tot-filter-btn-group .btn-check:checked + .btn,
.tot-filter-btn-group .btn.active {
    background: rgba(37, 99, 235, .12);
    color: var(--tot-primary);
    border-color: rgba(37, 99, 235, .35);
    box-shadow: inset 0 0 0 1px rgba(37, 99, 235, .35);
}

.tot-filter-btn-group .btn:disabled,
.tot-filter-btn-group .btn.disabled {
    opacity: .6;
}

.tot-filter-switch {
    display: flex;
    align-items: center;
    justify-content: space-between;
    padding: .6rem .85rem;
    border: 1px solid var(--tot-border);
    border-radius: .9rem;
    background: rgba(37, 99, 235, .05);
}

.tot-filter-switch .form-check-label {
    font-weight: 600;
    color: var(--tot-muted);
}

.tot-filter-switch .form-check-input {
    width: 2.6rem;
    height: 1.3rem;
}

.tot-filter-switch .form-check-input:checked {
    background-color: var(--tot-primary);
    border-color: var(--tot-primary);
}

.tot-kpi-band {
    display: grid;
    grid-template-columns: repeat(auto-fit, minmax(180px, 1fr));
    gap: .65rem;
    margin-bottom: 1.25rem;
}

.tot-kpi {
    position: relative;
    display: flex;
    flex-direction: column;
    gap: .3rem;
    padding: .85rem 1rem;
    border-radius: var(--tot-radius);
    border: 1px solid var(--tot-border);
    background: var(--tot-surface);
    color: inherit;
    text-decoration: none;
    transition: background-color .2s ease, border-color .2s ease;
}

.tot-kpi:hover {
    background: #f9fafb;
}

.tot-kpi.is-active {
    border-color: rgba(37, 99, 235, .35);
    box-shadow: inset 0 0 0 1px rgba(37, 99, 235, .25);
}

.tot-kpi__value {
    font-size: 1.25rem;
    font-weight: 700;
    color: var(--tot-text);
}

.tot-kpi__label {
    font-weight: 600;
    font-size: .8125rem;
}

.tot-kpi__meta {
    font-size: .75rem;
    color: var(--tot-muted);
}

.tot-results {
    display: flex;
    flex-wrap: wrap;
    align-items: center;
    justify-content: space-between;
    gap: .75rem;
    padding: .9rem 1.1rem;
    border-radius: var(--tot-radius);
    border: 1px solid var(--tot-border);
    background: var(--tot-surface);
    margin-bottom: 1.5rem;
}

.tot-results__summary {
    display: flex;
    flex-direction: column;
    gap: .35rem;
}

/* ---------- Proliferation summary ---------- */
.prol-grid {
    margin-top: 2rem;
    display: grid;
    grid-template-columns: repeat(auto-fit, minmax(320px, 1fr));
    gap: 1.75rem;
    align-items: stretch;
}

.prol-card {
    position: relative;
    display: flex;
    flex-direction: column;
    gap: 1.25rem;
    padding: 1.75rem;
    border-radius: 1.25rem;
    border: 1px solid rgba(15, 23, 42, .08);
    background-color: var(--pm-card);
    box-shadow: 0 16px 30px -24px rgba(15, 23, 42, .18);
}

.prol-card + .prol-card {
    margin-top: 1.75rem;
}

.prol-grid .prol-card {
    height: 100%;
    margin-top: 0;
}

.prol-heading {
    font-weight: 600;
    color: var(--pm-text);
}

.totals-dl {
    display: grid;
    grid-template-columns: repeat(auto-fit, minmax(170px, 1fr));
    gap: 1.5rem;
    margin: 0;
    padding: 0;
}

.totals-dl__item {
    display: flex;
    flex-direction: column;
    gap: .4rem;
    margin: 0;
}

.totals-dl dt {
    margin: 0;
    font-size: var(--pm-font-size-compact);
    font-weight: 600;
    letter-spacing: .08em;
    text-transform: uppercase;
    color: var(--pm-muted);
}

.totals-dl dd {
    margin: 0;
}

.prol-total {
    font-size: var(--pm-font-size-2xl);
    font-weight: 700;
    font-variant-numeric: tabular-nums;
    color: var(--pm-text);
}

.prol-ol {
    margin: 0;
    padding: 0;
    list-style: none;
    counter-reset: prol-list;
}

.prol-ol > .prol-row {
    counter-increment: prol-list;
}

.prol-ol > .prol-row::before {
    content: counter(prol-list);
    display: inline-flex;
    align-items: center;
    justify-content: center;
    width: 2.25rem;
    height: 2.25rem;
    margin-right: .75rem;
    border-radius: .75rem;
    background: rgba(45, 108, 223, .12);
    color: var(--pm-primary);
    font-weight: 700;
    font-variant-numeric: tabular-nums;
    flex-shrink: 0;
}

.prol-ol--plain {
    counter-reset: none;
}

.prol-ol--plain > .prol-row {
    counter-increment: none;
}

.prol-ol--plain > .prol-row::before {
    display: none;
}

.prol-row {
    position: relative;
    display: flex;
    align-items: flex-start;
    gap: 1.25rem;
    padding: 1rem 0;
    border-top: 1px dashed rgba(15, 23, 42, .12);
}

.prol-row:first-child {
    padding-top: 0;
    border-top: 0;
}

.prol-name {
    flex: 1 1 auto;
    min-width: 0;
    display: flex;
    flex-direction: column;
    gap: .35rem;
}

.prol-yr {
    border: 1px solid rgba(15, 23, 42, .08);
    border-radius: 1rem;
    padding: 1.25rem 1.5rem;
    background: rgba(248, 250, 252, .65);
    transition: border-color .2s ease, box-shadow .2s ease, background-color .2s ease;
}

.prol-yr + .prol-yr {
    margin-top: 1rem;
}

.prol-yr[open] {
    background: rgba(255, 255, 255, .95);
    border-color: rgba(37, 99, 235, .25);
    box-shadow: inset 0 0 0 1px rgba(37, 99, 235, .12);
}

.prol-yr__header {
    display: flex;
    align-items: center;
    justify-content: space-between;
    gap: 1rem;
}

.prol-yr__actions {
    display: inline-flex;
    align-items: center;
    gap: .45rem;
    font-size: var(--pm-font-size-compact);
    font-weight: 600;
}

.prol-yr__actions a {
    color: var(--pm-primary);
    text-decoration: none;
}

.prol-yr__actions a:hover,
.prol-yr__actions a:focus {
    text-decoration: underline;
}

.prol-yr__divider {
    color: var(--pm-muted);
}

.prol-yr__summary {
    display: flex;
    align-items: flex-start;
    justify-content: space-between;
    flex-wrap: wrap;
    gap: 1rem;
    cursor: pointer;
    list-style: none;
}

/* Hide default marker on <summary> in all modern browsers */
summary {
    list-style: none;
}

    summary::marker {
        content: "";
    }


summary::marker {
    display: none;
} 

.prol-yr__summary:focus-visible {
    outline: 2px solid var(--pm-primary);
    outline-offset: 4px;
}

.prol-yr__summary::after {
    content: "";
    width: .6rem;
    height: .6rem;
    border-right: 2px solid currentColor;
    border-bottom: 2px solid currentColor;
    transform: rotate(45deg);
    transition: transform .2s ease;
    margin-left: auto;
    align-self: center;
}

.prol-yr[open] .prol-yr__summary::after {
    transform: rotate(225deg);
}

.prol-yr__title {
    font-size: var(--pm-font-size-lg);
    font-weight: 600;
    color: var(--pm-text);
}

.prol-yr__totals {
    display: flex;
    flex-direction: column;
    align-items: flex-end;
    gap: .2rem;
    margin-left: auto;
}

.prol-yr__total {
    font-weight: 600;
    font-size: var(--pm-font-size-md);
    color: var(--pm-text);
    font-variant-numeric: tabular-nums;
}

.prol-yr__meta {
    font-size: var(--pm-font-size-compact);
    color: var(--pm-muted);
    font-variant-numeric: tabular-nums;
}

.prol-yr__list {
    margin-top: 1.25rem;
}

.prol-yr__empty {
    font-size: var(--pm-font-size-compact);
}

.prol-code {
    margin-left: .35rem;
    font-size: inherit;
    color: var(--pm-muted);
}

.prol-meta {
    display: block;
    font-size: var(--pm-font-size-compact);
    color: var(--pm-muted);
    font-variant-numeric: tabular-nums;
}

.prol-badge {
    display: inline-flex;
    align-items: center;
    justify-content: center;
    min-width: 3rem;
    padding: .3rem .75rem;
    border-radius: 999px;
    background: linear-gradient(90deg, var(--pm-primary) 0%, var(--pm-primary-hover) 100%);
    color: #fff;
    font-weight: 600;
    font-size: var(--pm-font-size-md);
    font-variant-numeric: tabular-nums;
    line-height: 1.2;
}

@media (max-width: 575.98px) {
    .prol-card {
        padding: 1.25rem 1.35rem;
        border-radius: 1rem;
    }

    .prol-ol > .prol-row::before {
        width: 2rem;
        height: 2rem;
        margin-right: .6rem;
        border-radius: .65rem;
        font-size: var(--pm-font-size-base);
    }

    .prol-row {
        gap: 1rem;
    }

    .prol-badge {
        min-width: 2.6rem;
        padding: .25rem .6rem;
        font-size: var(--pm-font-size-base);
    }

    .prol-yr {
        padding: 1rem 1.1rem;
    }

    .prol-yr__summary {
        gap: .75rem;
    }

    .prol-yr__totals {
        align-items: flex-start;
    }
}

.tot-results__count {
    font-weight: 700;
    color: var(--tot-text);
}

.tot-results__filters {
    color: var(--tot-muted);
    font-size: .8125rem;
}

.tot-workspace {
    display: grid;
    grid-template-columns: minmax(0, 1fr) minmax(300px, 360px);
    gap: .875rem;
    align-items: start;
}

.tot-workspace__main {
    min-width: 0;
}

.tot-workspace__aside {
    min-width: 0;
}

.tot-empty {
    padding: 2rem;
    border-radius: var(--tot-radius);
    border: 1px dashed var(--tot-border);
    background: rgba(37, 99, 235, .06);
    text-align: center;
}

.tot-empty__title {
    font-size: 1.1rem;
    font-weight: 700;
    margin-bottom: .5rem;
}

.tot-empty__body {
    margin-bottom: 1rem;
    color: var(--tot-muted);
}

.tot-table {
    border-collapse: separate;
    border-spacing: 0;
}

.tot-table__head th {
    text-transform: uppercase;
    letter-spacing: .08em;
    font-size: .7rem;
    color: var(--tot-muted);
    background: rgba(37, 99, 235, .06);
    padding: .5rem .65rem;
}

.tot-table__row {
    transition: background-color .2s ease, box-shadow .2s ease;
}

.tot-table__row td {
    padding: .5rem .65rem;
    vertical-align: top;
    font-size: .875rem;
}

.tot-table__row:nth-child(even) {
    background: rgba(37, 99, 235, .04);
}

.tot-table__row.is-selected {
    box-shadow: inset 0 0 0 2px rgba(37, 99, 235, .35);
}

.tot-table__project {
    display: flex;
    flex-direction: column;
    gap: .25rem;
}

.tot-table__project-link {
    font-weight: 600;
    color: var(--tot-text);
    text-decoration: none;
}

.tot-table__project-link:hover {
    text-decoration: underline;
}

.tot-table__unit {
    color: var(--tot-muted);
    font-size: .85rem;
}

.tot-table__chips {
    display: flex;
    flex-wrap: wrap;
    gap: .4rem;
}

.tot-table__muted {
    color: var(--tot-muted);
    font-size: .85rem;
}

.tot-card-grid {
    display: grid;
    gap: .75rem;
    grid-template-columns: repeat(auto-fit, minmax(280px, 1fr));
}

.tot-card {
    position: relative;
    display: flex;
    flex-direction: column;
    gap: 1rem;
    padding: 1rem 1.1rem;
    border-radius: var(--tot-radius);
    border: 1px solid var(--tot-border);
    background: var(--tot-surface);
    box-shadow: 0 1px 2px rgba(15, 23, 42, .08);
    transition: border-color .2s ease, box-shadow .2s ease;
}

.tot-card:hover {
    box-shadow: 0 2px 6px rgba(15, 23, 42, .12);
}

.tot-card.is-selected {
    border-color: rgba(37, 99, 235, .45);
    box-shadow: 0 0 0 1px rgba(37, 99, 235, .3);
    border-left: 3px solid #2563eb;
}

.tot-card:focus-visible {
    outline: 3px solid rgba(37, 99, 235, .4);
    outline-offset: 4px;
}

.tot-card__header {
    display: flex;
    flex-wrap: wrap;
    gap: .75rem;
    justify-content: space-between;
}

.tot-card__heading {
    flex: 1 1 auto;
    min-width: 0;
}

.tot-card__title {
    margin: 0;
    font-size: .9375rem;
    font-weight: 700;
    color: var(--tot-text);
}

.tot-card__unit {
    margin-top: .25rem;
    color: var(--tot-muted);
    font-size: .8rem;
}

.tot-card__chips {
    display: flex;
    flex-wrap: wrap;
    gap: .35rem;
}

.tot-card__chips .chip {
    transform: translateY(-1px);
}

.tot-card__grid {
    display: grid;
    grid-template-columns: repeat(2, minmax(0, 1fr));
    gap: .75rem 1rem;
    font-size: .875rem;
}

.tot-card__grid dt {
    font-size: .75rem;
    text-transform: uppercase;
    letter-spacing: .08em;
    color: var(--tot-muted);
    margin-bottom: .25rem;
}

.tot-card__grid dd {
    margin: 0;
    font-weight: 600;
    color: var(--tot-text);
    word-break: break-word;
}

.tot-card__footer {
    display: flex;
    flex-wrap: wrap;
    gap: .5rem;
}

.tot-page .btn {
    padding: .5rem .8rem;
    border-radius: .625rem;
    font-size: .875rem;
}

.tot-page .btn.btn-text {
    color: var(--tot-muted);
    padding: .35rem .5rem;
    border: none;
    background: transparent;
    font-size: .8125rem;
}

.tot-page .btn.btn-text:hover {
    color: var(--tot-primary);
    background: rgba(37, 99, 235, .08);
}

.chip {
    display: inline-flex;
    align-items: center;
    gap: .25rem;
    padding: .2rem .55rem;
    border-radius: 999px;
    font-size: .8rem;
    font-weight: 600;
    text-transform: none;
    letter-spacing: normal;
    background: #eef2ff;
    color: #243b7b;
}

.chip--status {
    text-transform: none;
    letter-spacing: normal;
    font-weight: 600;
}

.chip-status-not-required {
    background: #f1f5f9;
    color: #475569;
}

.chip-status-not-started {
    background: #fff7ed;
    color: #92400e;
}

.chip-status-in-progress {
    background: #eef2ff;
    color: #1d4ed8;
}

.chip-status-completed {
    background: #ecfdf5;
    color: #0f5132;
}

.chip--decision {
    letter-spacing: normal;
}

.chip-decision-pending {
    background: #fff4ed;
    color: #b45309;
}

.chip-decision-approved {
    background: #ecfdf5;
    color: #0f5132;
}

.chip-decision-rejected {
    background: #fef2f2;
    color: #b91c1c;
}

.chip-decision-none {
    background: #f1f5f9;
    color: #475569;
}

.tot-sticky {
    position: sticky;
    top: 6.5rem;
    display: flex;
    flex-direction: column;
    gap: 1rem;
}

.tot-sticky-card {
    display: flex;
    flex-direction: column;
    gap: .9rem;
    padding: 1rem 1.1rem;
    border-radius: var(--tot-radius);
    border: 1px solid var(--tot-border);
    background: var(--tot-surface);
    box-shadow: 0 1px 2px rgba(15, 23, 42, .08);
}

.tot-sticky-card.is-highlighted {
    border-color: rgba(234, 179, 8, .5);
    box-shadow: 0 0 0 2px rgba(234, 179, 8, .25);
}

.tot-sticky__header {
    display: flex;
    justify-content: space-between;
    gap: 1rem;
    flex-wrap: wrap;
}

.tot-sticky__title {
    margin: 0;
    font-size: 1.1rem;
    font-weight: 700;
}

.tot-sticky__subtitle {
    color: var(--tot-muted);
    font-size: .8125rem;
}

.tot-sticky__chips {
    display: flex;
    flex-wrap: wrap;
    gap: .35rem;
}

.tot-sticky__grid {
    display: grid;
    grid-template-columns: repeat(2, minmax(0, 1fr));
    gap: .75rem 1rem;
    font-size: .875rem;
}

.tot-sticky__grid dt {
    margin-bottom: .25rem;
    font-size: .75rem;
    text-transform: uppercase;
    letter-spacing: .08em;
    color: var(--tot-muted);
}

.tot-sticky__grid dd {
    margin: 0;
    font-weight: 600;
}

.tot-sticky__actions {
    display: flex;
    flex-direction: column;
    gap: .5rem;
}

.tot-sticky__actions .btn {
    padding: .5rem .8rem;
}

.tot-sticky__remark {
    display: flex;
    flex-direction: column;
    gap: .75rem;
}

.tot-sticky__remark-header {
    display: flex;
    justify-content: space-between;
    align-items: center;
    flex-wrap: wrap;
    gap: .5rem;
}

.tot-sticky__remark-title {
    margin: 0;
    font-size: 1rem;
    font-weight: 700;
}

.tot-sticky__remark-empty {
    margin: 0;
    color: var(--tot-muted);
}

.tot-sticky__remark-meta {
    display: flex;
    flex-wrap: wrap;
    gap: .6rem;
    font-size: .8rem;
    color: var(--tot-muted);
}

.tot-sticky__remark-chip {
    background: #eef2ff;
    color: #1d4ed8;
    padding: .2rem .55rem;
    border-radius: 999px;
    font-weight: 600;
}

.tot-sticky__remark-body {
    padding: .75rem .9rem;
    border-radius: var(--tot-radius);
    border: 1px solid var(--tot-border);
    background: rgba(15, 23, 42, .02);
    white-space: pre-line;
    color: var(--tot-text);
}

.tot-decision-form__actions {
    display: flex;
    flex-wrap: wrap;
    gap: .5rem;
}

.is-pending {
    border-color: rgba(249, 115, 22, .35) !important;
}

.is-approved {
    border-color: rgba(34, 197, 94, .35) !important;
}

.is-rejected {
    border-color: rgba(248, 113, 113, .4) !important;
}

@media (max-width: 1199.98px) {
    .tot-workspace {
        grid-template-columns: 1fr;
    }

    .tot-sticky {
        position: static;
    }
}

@media (max-width: 575.98px) {
    .tot-page__heading {
        font-size: 1.5rem;
    }

    .tot-card__grid,
    .tot-sticky__grid {
        grid-template-columns: 1fr;
    }

    .tot-results {
        padding: .9rem 1rem;
    }
}

[data-bs-theme="dark"] .tot-page {
    --tot-bg: #0f172a;
    --tot-surface: #1e293b;
    --tot-border: #334155;
    --tot-text: #e2e8f0;
    --tot-muted: #94a3b8;
}

[data-bs-theme="dark"] .tot-card,
[data-bs-theme="dark"] .tot-sticky-card,
[data-bs-theme="dark"] .tot-results,
[data-bs-theme="dark"] .tot-kpi,
[data-bs-theme="dark"] .tot-filter-trigger {
    background: var(--tot-surface);
}

/* ---------- ToT request timeline ---------- */
.tot-request-timeline {
    display: grid;
    gap: 1.5rem;
    margin: 0;
    padding-left: 0;
    list-style: none;
}

.tot-request-item {
    position: relative;
    padding: 1rem 1rem 1rem 2.5rem;
    border-radius: var(--tot-radius, 0.75rem);
    border: 1px solid var(--tot-border, #e5e7eb);
    background-color: var(--tot-surface, #fff);
    box-shadow: 0 1px 2px rgba(15, 23, 42, .12);
    --tot-request-line: rgba(148, 163, 184, .4);
    --tot-request-state-ring: rgba(148, 163, 184, .35);
    --tot-request-state-color: rgba(37, 99, 235, .5);
}

.tot-request-item:last-child {
    padding-bottom: 0;
}

.tot-request-item::before {
    content: "";
    position: absolute;
    top: 1.4rem;
    left: 1.2rem;
    width: 12px;
    height: 12px;
    border-radius: 999px;
    background-color: var(--tot-request-state-color);
    box-shadow: 0 0 0 4px var(--tot-surface, #fff);
    border: 2px solid var(--tot-request-state-ring);
    z-index: 1;
}

.tot-request-item::after {
    content: "";
    position: absolute;
    top: 1.4rem;
    left: 1.2rem;
    width: 12px;
    height: calc(100% - 1.4rem);
    border-left: 2px dashed var(--tot-request-line);
    transform: translateX(5px);
}

.tot-request-item:last-child::after {
    display: none;
}

.tot-request-item-header {
    display: flex;
    flex-wrap: wrap;
    align-items: center;
    justify-content: space-between;
    gap: .75rem;
    margin-bottom: .65rem;
}

.tot-request-title {
    margin: 0;
    font-size: .8rem;
    letter-spacing: .08em;
    text-transform: uppercase;
    color: var(--tot-muted);
    font-weight: 700;
}

.tot-request-value {
    font-size: 1rem;
    font-weight: 600;
    color: var(--tot-text);
    margin-top: .35rem;
    white-space: pre-line;
    word-break: break-word;
}

.tot-request-meta {
    display: grid;
    gap: .45rem;
    margin-top: .6rem;
    font-size: .85rem;
    color: var(--tot-muted);
}

.tot-request-meta-row {
    display: flex;
    justify-content: space-between;
    gap: 1.25rem;
    flex-wrap: wrap;
}

.tot-request-meta-label {
    font-weight: 600;
    letter-spacing: .02em;
    text-transform: uppercase;
    color: var(--tot-text);
}

.tot-request-badge {
    display: inline-flex;
    align-items: center;
    gap: .25rem;
    padding: .25rem .7rem;
    border-radius: 999px;
    font-size: .75rem;
    font-weight: 600;
    letter-spacing: .04em;
    text-transform: uppercase;
    border: 1px solid transparent;
    white-space: nowrap;
}

.tot-request-badge-pending {
    background-color: rgba(249, 115, 22, .18);
    color: #c2410c;
    border-color: rgba(249, 115, 22, .3);
}

.tot-request-badge-approved {
    background-color: rgba(34, 197, 94, .18);
    color: #15803d;
    border-color: rgba(34, 197, 94, .28);
}

.tot-request-badge-rejected {
    background-color: rgba(248, 113, 113, .2);
    color: #b91c1c;
    border-color: rgba(248, 113, 113, .32);
}

.tot-request-item.is-pending {
    --tot-request-state-ring: rgba(249, 115, 22, .25);
    --tot-request-state-color: rgba(249, 115, 22, .75);
}

.tot-request-item.is-approved {
    --tot-request-state-ring: rgba(34, 197, 94, .28);
    --tot-request-state-color: rgba(34, 197, 94, .7);
}

.tot-request-item.is-rejected {
    --tot-request-state-ring: rgba(248, 113, 113, .3);
    --tot-request-state-color: rgba(248, 113, 113, .75);
}

@media (max-width: 575.98px) {
    .tot-request-item {
        padding-left: 2rem;
    }

    .tot-request-item::before {
        left: .75rem;
    }

    .tot-request-item::after {
        left: 1.05rem;
    }
}

[data-bs-theme="dark"] .tot-request-item {
    --tot-request-line: rgba(51, 65, 85, .45);
    --tot-request-state-ring: rgba(51, 65, 85, .55);
    --tot-request-state-color: rgba(148, 163, 184, .75);
    background-color: var(--tot-surface);
}

[data-bs-theme="dark"] .tot-request-badge-pending {
    background-color: rgba(249, 115, 22, .18);
    color: #ffedd5;
    border-color: rgba(249, 115, 22, .35);
}

[data-bs-theme="dark"] .tot-request-badge-approved {
    background-color: rgba(34, 197, 94, .18);
    color: #bbf7d0;
    border-color: rgba(34, 197, 94, .35);
}

[data-bs-theme="dark"] .tot-request-badge-rejected {
    background-color: rgba(248, 113, 113, .2);
    color: #fecaca;
    border-color: rgba(248, 113, 113, .4);
}
/* ---------- Confirm modal ---------- */
.visits-confirm-modal .modal-content {
    border-radius: 1.25rem;
    box-shadow: var(--pm-shadow);
    background: linear-gradient(145deg, #ffffff 0%, rgba(245, 247, 251, 0.9) 100%);
}

.visits-confirm-modal__close {
    position: absolute;
    top: 1rem;
    right: 1rem;
    z-index: 1;
}

.visits-confirm-modal__icon {
    display: inline-flex;
    align-items: center;
    justify-content: center;
    width: 3rem;
    height: 3rem;
    border-radius: 1rem;
    background: rgba(220, 53, 69, 0.12);
    color: #c1222e;
    font-weight: 700;
    font-size: 1.5rem;
}

.visits-confirm-modal__title {
    font-weight: 600;
    color: var(--pm-text);
}

.visits-confirm-modal__message {
    color: var(--pm-text);
    font-size: var(--pm-font-size-lg);
    font-weight: 500;
}

.visits-confirm-modal__subtitle {
    color: var(--pm-text-secondary);
    font-size: var(--pm-font-size-compact);
}

.visits-confirm-modal .modal-footer {
    padding: 0 1.5rem 1.5rem;
}

.visits-confirm-modal .btn-outline-secondary {
    border-width: 2px;
}

.ipr-confirm-modal .modal-content {
    border-radius: 1.25rem;
    box-shadow: var(--pm-shadow-lg, 0 2rem 3rem rgba(15, 23, 42, 0.15));
    background: linear-gradient(160deg, #ffffff 0%, rgba(243, 246, 252, 0.92) 100%);
}

.ipr-confirm-modal__close {
    position: absolute;
    top: 1rem;
    right: 1rem;
    z-index: 1;
}

.ipr-confirm-modal__icon {
    display: inline-flex;
    align-items: center;
    justify-content: center;
    width: 3rem;
    height: 3rem;
    border-radius: 1rem;
    background: rgba(220, 53, 69, 0.12);
    color: #b4232b;
    font-weight: 700;
    font-size: 1.5rem;
}

.ipr-confirm-modal__title {
    font-weight: 600;
    color: var(--pm-text);
}

.ipr-confirm-modal__message {
    color: var(--pm-text);
    font-size: var(--pm-font-size-lg);
    font-weight: 500;
}

.ipr-confirm-modal__subject {
    color: #b4232b;
}

.ipr-confirm-modal__subtitle {
    color: var(--pm-text-secondary);
    font-size: var(--pm-font-size-compact);
}

.ipr-confirm-modal .modal-footer {
    padding: 0 1.5rem 1.5rem;
}

.ipr-confirm-modal .btn-outline-secondary {
    border-width: 2px;
}

.pm-card-body > :last-child {
    margin-bottom: 0;
}

.dashboard-events-card {
    display: block;
    padding: 0;
    border: 0;
    background: none;
    text-align: left;
    color: inherit;
    cursor: pointer;
    transition: transform .2s ease, box-shadow .2s ease;
}

.dashboard-sidebar {
    position: relative;
}

.dashboard-events-card--floating {
    z-index: 5;
}

.dashboard-events-card:hover {
    transform: translateY(-2px);
    box-shadow: 0 20px 30px -20px rgba(15, 23, 42, .25);
}

.dashboard-events-card:focus {
    outline: none;
}

.dashboard-events-card:focus-visible {
    outline: 2px solid var(--pm-primary);
    outline-offset: 4px;
}

.dashboard-events-card:active {
    transform: translateY(0);
}

.dashboard-events-card .pm-card-body {
    width: 100%;
}

.dashboard-my-projects {
    display: flex;
    flex-direction: column;
}

.dashboard-my-projects__section + .dashboard-my-projects__section {
    margin-top: 1.5rem;
}

.dashboard-my-projects__list {
    display: flex;
    flex-direction: column;
    gap: .75rem;
}

.dashboard-project-card {
    display: flex;
    align-items: center;
    gap: .75rem;
    padding: .65rem .75rem;
    border: 1px solid var(--pm-border);
    border-radius: .9rem;
    background-color: var(--pm-card);
    color: inherit;
    text-decoration: none;
    box-shadow: 0 16px 24px -26px rgba(15, 23, 42, .35);
    transition: transform .18s ease, box-shadow .18s ease, border-color .18s ease;
}

.dashboard-project-card:hover,
.dashboard-project-card:focus {
    text-decoration: none;
    border-color: rgba(45, 108, 223, .45);
    box-shadow: 0 22px 32px -26px rgba(45, 108, 223, .4);
    transform: translateY(-1px);
}

.dashboard-project-card:focus-visible {
    outline: 2px solid var(--pm-primary);
    outline-offset: 4px;
}

.dashboard-project-card__cover {
    width: 80px;
    aspect-ratio: 4 / 3;
    border-radius: .75rem;
    overflow: hidden;
    border: 1px solid var(--pm-border);
    background-color: var(--pm-surface);
    display: flex;
    align-items: center;
    justify-content: center;
    color: var(--pm-muted);
    font-size: var(--pm-font-size-xs);
    flex-shrink: 0;
}

.dashboard-project-card__cover img {
    width: 100%;
    height: 100%;
    object-fit: cover;
    display: block;
}

.dashboard-project-card__cover-placeholder {
    padding-inline: .25rem;
    text-align: center;
    text-transform: uppercase;
    letter-spacing: .6px;
    font-size: var(--pm-font-size-xxs);
}

.dashboard-project-card__content {
    flex: 1 1 auto;
    min-width: 0;
}

.dashboard-project-card__title {
    font-weight: 600;
    letter-spacing: .1px;
}

.dashboard-project-card__meta {
    margin-top: .125rem;
    font-size: var(--pm-font-size-xs);
    color: var(--pm-text-secondary);
}

.dashboard-project-card__chevron {
    color: var(--pm-primary);
    font-size: 1.35rem;
    flex-shrink: 0;
}

.dashboard-my-projects__section-title {
    letter-spacing: .4px;
}

@media (min-width: 992px) {
    .dashboard-events-card--floating {
        position: absolute;
        top: 0;
        right: calc(-1 * (100% + 1.5rem));
        width: 18rem;
    }
}

@media (min-width: 1200px) {
    .dashboard-events-card--floating {
        right: calc(-1 * (100% + 2.5rem));
    }
}

.procurement-metrics {
    display: grid;
    grid-template-columns: 1fr;
    gap: .5rem 1rem;
}

@media (min-width: 576px) {
    .procurement-metrics {
        grid-template-columns: repeat(2, minmax(0, 1fr));
    }
}

@media (min-width: 992px) {
    .procurement-metrics {
        grid-template-columns: repeat(3, minmax(0, 1fr));
    }
}

.procurement-metrics > div {
    display: flex;
    align-items: baseline;
    justify-content: flex-start;
    gap: .75rem;
    padding-block: .125rem;
}

.procurement-metrics .procurement-label {
    color: var(--pm-muted);
}

.procurement-metrics .procurement-value {
    text-align: right;
    font-variant-numeric: tabular-nums;
}

@media (max-width: 575.98px) {
    .pm-card-header,
    .pm-card-body {
        padding: 1rem 1.125rem;
    }

    .pm-card-progress {
        width: 100%;
    }
}

/* ---------- Header & footer ---------- */
.pm-header .navbar {
    padding-inline: 0;
}

.pm-header .navbar-brand {
    letter-spacing: .2px;
}

.pm-header .navbar-toggler-icon {
    width: 1.75rem;
    height: 1.75rem;
    background-image: url("data:image/svg+xml,%3csvg xmlns='http://www.w3.org/2000/svg' viewBox='0 0 30 30'%3e%3cpath stroke='rgba(15, 23, 42, 0.85)' stroke-linecap='round' stroke-miterlimit='10' stroke-width='2' d='M4 7h22M4 15h22M4 23h22'/%3e%3c/svg%3e");
    background-repeat: no-repeat;
    background-position: center;
    background-size: 1.25rem 1.25rem;
    padding: 0;
}

.pm-footer {
    background: var(--pm-surface);
}

/* --- Landing hero --- */
.hero {
  display: grid;
  grid-template-columns: minmax(420px, 1.1fr) minmax(360px, 0.9fr);
  gap: 2.25rem;
  align-items: center;
  padding-block: clamp(1.5rem, 4vw, 3rem);
}

.hero-left { /* text column */ }

.hero-right {
  display: grid;
  justify-items: end;
  align-content: center;
  gap: 1rem;
}

.hero-art {
  max-width: clamp(150px, 30vw, 150px);
  height: auto;
  /* keep it visible; never behind the card */
}

.hero-card {
  width: min(420px, 100%);
}

/* The login partial outer wrapper should not be absolutely positioned.
   If it had positioning before, remove it. The card itself can keep its shadow. */
.pm-login-card {
  position: static;
  border: 1px solid var(--pm-border);
  box-shadow: var(--pm-shadow);
}

/* ---------- Feature cards ---------- */
#features .card {
    border-color: var(--pm-border);
}

#features .card:hover {
    transform: translateY(-2px);
    transition: transform .15s ease-out;
}

/* ---------- Steps ---------- */
.pm-steps {
    padding-left: 1.25rem;
}

    .pm-steps li {
        margin: .5rem 0;
    }

/* ---------- Security strip ---------- */
.pm-security-strip {
    border: 1px solid var(--pm-border);
}

.pm-inline-list {
    list-style: none;
    padding: 0;
    margin: 0;
    display: flex;
    gap: 1rem;
    flex-wrap: wrap;
}

    .pm-inline-list li {
        padding-left: 1.2rem;
        position: relative;
    }

        .pm-inline-list li::before {
            content: "";
            width: 8px;
            height: 8px;
            background: var(--pm-primary);
            border-radius: 50%;
            position: absolute;
            left: 0;
            top: .45rem;
        }

/* ---------- Buttons ---------- */
.btn-primary {
    background: var(--pm-primary);
    border-color: var(--pm-primary);
}

    .btn-primary:hover {
        background: var(--pm-primary-hover);
        border-color: var(--pm-primary-hover);
    }

/* ---------- Password visibility toggle ---------- */
.password-container {
    position: relative;
}

.password-container input {
    padding-right: 2.5rem;
}

.password-toggle {
    position: absolute;
    top: 50%;
    right: .75rem;
    transform: translateY(-50%);
    border: none;
    background: none;
    padding: 0;
    color: var(--pm-text-secondary);
}

.password-toggle .bi {
    font-size: var(--pm-font-size-md);
}

.project-photo-cover {
    width: 100%;
    max-width: 360px;
    margin-left: auto;
    margin-right: auto;
}

@media (min-width: 992px) and (max-width: 1199.98px) {
    .project-photo-cover {
        max-width: 320px;
    }
}

.project-overview__description {
    white-space: pre-wrap;
    word-break: break-word;
}

.project-photo-empty {
    display: flex;
    align-items: center;
    justify-content: center;
    min-height: 220px;
    height: 100%;
    padding: 1.5rem;
    text-align: center;
}

.project-photo-empty-body {
    display: flex;
    flex-direction: column;
    align-items: center;
    gap: .5rem;
    max-width: 20rem;
    width: 100%;
    word-break: break-word;
}

.project-photo-empty-icon {
    display: inline-flex;
    align-items: center;
    justify-content: center;
    width: 3.5rem;
    height: 3.5rem;
    border-radius: 50%;
    background-color: rgba(45, 108, 223, .12);
    color: var(--pm-primary);
    font-size: var(--pm-font-size-3xl);
    margin-bottom: .25rem;
}

.project-photo-empty .btn {
    white-space: nowrap;
}

/* ---------- Card action helpers ---------- */
.card-action-bar {
    display: flex;
    flex-wrap: wrap;
    align-items: center;
    gap: .75rem;
}

.card-action-bar-actions {
    display: flex;
    flex-wrap: wrap;
    align-items: center;
    gap: .5rem;
    margin-left: auto;
}

.card-action-link {
    display: inline-flex;
    align-items: center;
    gap: .35rem;
    padding: .25rem .5rem;
    border-radius: .5rem;
    font-weight: 600;
    color: var(--bs-link-color);
}

.card-action-link:hover,
.card-action-link:focus {
    text-decoration: none;
}

.card-action-link:hover {
    background-color: rgba(var(--bs-link-color-rgb, 13, 110, 253), .08);
}

.card-action-link:focus-visible {
    outline: 2px solid var(--bs-focus-ring-color, rgba(13, 110, 253, .4));
    outline-offset: 2px;
    background-color: rgba(var(--bs-link-color-rgb, 13, 110, 253), .12);
}

.card-action-link .bi {
    font-size: var(--pm-font-size-md);
}

/* ---------- Project gallery ---------- */

.project-gallery {
    border: 1px solid var(--pm-border);
    border-radius: 1rem;
    padding: 1rem;
    background-color: var(--pm-card);
    box-shadow: inset 0 1px 0 rgba(255, 255, 255, .4);
}

.project-gallery__header {
    display: flex;
    flex-direction: column;
    gap: .25rem;
    margin-bottom: 1rem;
}

.project-gallery__grid {
    display: flex;
    gap: .75rem;
    overflow-x: auto;
    overflow-y: hidden;
    align-items: stretch;
    padding-bottom: .25rem;
    scroll-snap-type: x mandatory;
    -webkit-overflow-scrolling: touch;
}

.project-gallery__item {
    position: relative;
    display: block;
    color: inherit;
    text-decoration: none;
    border-radius: .875rem;
    overflow: hidden;
    background-color: var(--pm-surface);
    transition: transform .18s ease;
    flex: 0 0 auto;
    width: 220px;
    scroll-snap-align: start;
}

.project-gallery__item:focus-visible {
    outline: 3px solid var(--pm-primary);
    outline-offset: 2px;
}

.project-gallery__item:hover:not(.project-gallery__item--cta) {
    transform: translateY(-2px);
}

.project-gallery__media {
    position: relative;
    width: 100%;
    height: 140px;
    background-color: var(--bs-secondary-bg, #f1f3f5);
}

.project-gallery__img {
    width: 100%;
    height: 100%;
    object-fit: cover;
    display: block;
    transition: transform .2s ease;
}

.project-gallery__item:hover .project-gallery__img,
.project-gallery__item:focus-visible .project-gallery__img {
    transform: scale(1.02);
}

.project-gallery__overlay {
    position: absolute;
    left: 0;
    right: 0;
    bottom: 0;
    padding: .65rem .85rem;
    background: linear-gradient(180deg, rgba(15, 23, 42, 0) 0%, rgba(15, 23, 42, .7) 100%);
    color: #fff;
    font-size: var(--pm-font-size-base);
    transform: translateY(100%);
    opacity: 0;
    transition: transform .2s ease, opacity .2s ease;
}

.project-gallery__item:hover .project-gallery__overlay,
.project-gallery__item:focus-visible .project-gallery__overlay {
    transform: translateY(0);
    opacity: 1;
}

.project-gallery__overlay-text {
    display: block;
    white-space: nowrap;
    overflow: hidden;
    text-overflow: ellipsis;
}

.project-gallery__item--cta {
    display: flex;
    align-items: center;
    justify-content: center;
    text-align: center;
    border: 2px dashed var(--pm-border);
    background: rgba(45, 108, 223, .08);
    padding: 1rem;
    height: 140px;
    color: var(--pm-primary);
}

.project-gallery__item--cta:hover,
.project-gallery__item--cta:focus-visible {
    border-color: var(--pm-primary);
    background: rgba(45, 108, 223, .12);
}

.project-gallery__cta-body {
    display: flex;
    flex-direction: column;
    align-items: center;
    gap: .35rem;
    color: inherit;
}

.project-gallery__cta-icon {
    font-size: var(--pm-font-size-3xl);
    line-height: 1;
}

.project-gallery__cta-text {
    font-weight: 600;
}

.project-gallery__cta-meta {
    font-size: var(--pm-font-size-compact);
    color: var(--pm-muted);
}

@media (min-width: 992px) {
    .project-gallery__item {
        width: 260px;
    }
}

.project-gallery-modal__content {
    display: flex;
    flex-direction: column;
    gap: 1.5rem;
}

.project-gallery-modal__stage {
    position: relative;
    background: #0b1120;
    border-radius: 1rem;
    padding: clamp(.5rem, 2vw, 1.25rem);
    display: flex;
    flex-direction: column;
    align-items: center;
    justify-content: center;
}

.project-gallery-modal__image {
    max-width: 100%;
    max-height: 70vh;
    width: 100%;
    border-radius: .75rem;
    object-fit: contain;
    background-color: #000;
}

.project-gallery-modal__stage-controls {
    position: absolute;
    left: 0;
    right: 0;
    top: 50%;
    display: flex;
    justify-content: space-between;
    padding: 0 1rem;
    transform: translateY(-50%);
    pointer-events: none;
}

.project-gallery-modal__control {
    pointer-events: auto;
    border-radius: 999px;
    min-width: 2.75rem;
}

.project-gallery-modal__counter {
    margin-top: 1rem;
    font-weight: 600;
    color: #fff;
}

.project-gallery-modal__meta {
    display: flex;
    flex-direction: column;
    gap: 1rem;
}

.project-gallery-modal__caption {
    font-size: var(--pm-font-size-md);
    min-height: 1.5em;
}

.project-gallery-modal__thumbnails {
    display: grid;
    gap: .75rem;
    grid-template-columns: repeat(auto-fit, minmax(88px, 1fr));
}

/* ---------- Navigation drawer ---------- */
.pm-drawer-toggle {
    display: inline-flex;
    align-items: center;
    gap: .5rem;
}

.pm-drawer-toggle__button {
    display: inline-flex;
    align-items: center;
    gap: .45rem;
    padding: .35rem .75rem;
    border: 1px solid rgba(15, 23, 42, .12);
    border-radius: 999px;
    background: linear-gradient(135deg, rgba(45, 108, 223, .1), rgba(45, 108, 223, .03));
    color: var(--pm-primary);
    font-weight: 600;
    text-transform: uppercase;
    letter-spacing: .04em;
    transition: transform .2s ease, box-shadow .2s ease, background .2s ease;
}

.pm-drawer-toggle__button:hover,
.pm-drawer-toggle__button:focus {
    box-shadow: 0 10px 18px -12px rgba(45, 108, 223, .6);
    transform: translateY(-1px);
    color: var(--pm-primary-hover);
}

.pm-drawer-toggle__button:focus-visible {
    outline: 2px solid var(--pm-primary);
    outline-offset: 2px;
}

.pm-drawer-toggle__icon {
    display: inline-flex;
    align-items: center;
    justify-content: center;
    width: 1.5rem;
    height: 1.5rem;
    border-radius: 50%;
    background: rgba(45, 108, 223, .16);
    color: var(--pm-primary);
    font-size: 1rem;
}

.pm-drawer-toggle__label {
    font-size: var(--pm-font-size-xs);
}

.pm-drawer {
    position: fixed;
    inset: 0;
    z-index: 1050;
    display: flex;
    align-items: stretch;
    pointer-events: none;
    visibility: hidden;
}

.pm-drawer--end {
    justify-content: flex-end;
}

.pm-drawer.is-open {
    pointer-events: auto;
    visibility: visible;
}

.pm-drawer__overlay {
    position: absolute;
    inset: 0;
    background: rgba(11, 18, 32, .55);
    backdrop-filter: blur(2px);
    opacity: 0;
    pointer-events: none;
    transition: opacity .25s ease;
}

.pm-drawer.is-open .pm-drawer__overlay {
    opacity: 1;
    pointer-events: auto;
}

.pm-drawer__panel {
    position: relative;
    width: min(22rem, 92vw);
    max-width: 100%;
    height: 100%;
    background: linear-gradient(160deg, rgba(248, 250, 255, .98), rgba(232, 237, 250, .95));
    box-shadow: 0 24px 36px -30px rgba(15, 23, 42, .42);
    border-right: 1px solid rgba(15, 23, 42, .08);
    transform: translateX(-100%);
    transition: transform .32s cubic-bezier(.4, 0, .2, 1);
    display: flex;
    flex-direction: column;
    gap: 1rem;
    padding: 1.25rem 1.25rem 1rem;
}

.pm-drawer--end .pm-drawer__panel {
    transform: translateX(100%);
}

.pm-drawer.is-open .pm-drawer__panel,
.pm-drawer--end.is-open .pm-drawer__panel {
    transform: translateX(0);
}

.pm-drawer__header {
    display: flex;
    align-items: center;
    justify-content: space-between;
    gap: .75rem;
}

.pm-drawer__brand {
    display: flex;
    align-items: center;
    gap: .65rem;
}

.pm-drawer__brand-mark {
    display: inline-flex;
    align-items: center;
    justify-content: center;
    width: 2.25rem;
    height: 2.25rem;
    border-radius: .85rem;
    background: linear-gradient(135deg, rgba(45, 108, 223, .2), rgba(45, 108, 223, .05));
    color: var(--pm-primary);
    font-size: 1.1rem;
    box-shadow: inset 0 1px 2px rgba(255, 255, 255, .6);
}

.pm-drawer__brand-copy {
    display: flex;
    flex-direction: column;
    gap: .1rem;
}

.pm-drawer__title {
    margin: 0;
    font-weight: 700;
    font-size: 1.1rem;
    color: var(--pm-text);
    letter-spacing: .01em;
}

.pm-drawer__subtitle {
    margin: 0;
    font-size: .75rem;
    color: var(--pm-text-secondary);
    letter-spacing: .08em;
    text-transform: uppercase;
}

.pm-drawer__close {
    color: var(--pm-text-secondary);
    border-radius: .75rem;
    transition: background-color .2s ease, color .2s ease;
}

.pm-drawer__close:hover,
.pm-drawer__close:focus {
    background-color: rgba(45, 108, 223, .12);
    color: var(--pm-primary);
}

.pm-drawer__user {
    display: flex;
    align-items: center;
    gap: .65rem;
    padding: .55rem .85rem;
    border-radius: .85rem;
    background: rgba(255, 255, 255, .6);
    border: 1px solid rgba(15, 23, 42, .06);
    box-shadow: inset 0 1px 0 rgba(255, 255, 255, .35);
}

.pm-drawer__user-avatar {
    display: inline-flex;
    align-items: center;
    justify-content: center;
    width: 2.1rem;
    height: 2.1rem;
    border-radius: .75rem;
    background: linear-gradient(140deg, rgba(45, 108, 223, .2), rgba(45, 108, 223, .35));
    color: var(--pm-primary);
    font-weight: 700;
    font-size: var(--pm-font-size-md);
}

.pm-drawer__user-details {
    display: flex;
    flex-direction: column;
    gap: .1rem;
}

.pm-drawer__user-label {
    font-size: .7rem;
    letter-spacing: .1em;
    text-transform: uppercase;
    color: var(--pm-muted);
}

.pm-drawer__user-name {
    font-weight: 600;
    font-size: .9rem;
    color: var(--pm-text);
}


.pm-drawer__body {
    display: flex;
    flex-direction: column;
    gap: 1rem;
    overflow-y: auto;
    padding-right: .25rem;
}

.pm-drawer__nav {
    display: block;
}

/* ---------- Navigation drawer items ---------- */
.pm-drawer__list {
    list-style: none;
    margin: 0;
    padding: 0;
    display: flex;
    flex-direction: column;
<<<<<<< HEAD
    gap: .125rem;
}

.pm-drawer__list--root {
    gap: .35rem;
}

.pm-drawer__item--group:not(:first-child) {
    margin-top: .75rem;
}

.pm-drawer__group {
    margin: 0;
}

.pm-drawer__summary {
    list-style: none;
    cursor: pointer;
}

.pm-drawer__summary::-webkit-details-marker {
    display: none;
}

.pm-drawer__entry {
    display: flex;
    align-items: center;
    justify-content: space-between;
    gap: .65rem;
    padding: .4rem .75rem;
    border-radius: .6rem;
    border: 1px solid transparent;
    font-weight: 500;
    font-size: var(--pm-font-size-sm);
    line-height: 1.35;
    color: var(--pm-text-secondary);
=======
    gap: .25rem;
}

.pm-drawer__list--root {
    gap: .45rem;
}

.pm-drawer__item--section > .pm-drawer__label {
    margin-bottom: .2rem;
    font-size: var(--pm-font-size-xxs);
    letter-spacing: .12em;
    text-transform: uppercase;
    color: var(--pm-muted);
    font-weight: 700;
    padding: 0;
>>>>>>> f2bece61
    background: none;
    text-decoration: none;
    transition: background-color .15s ease, color .15s ease, border-color .15s ease;
}

<<<<<<< HEAD
.pm-drawer__entry:hover,
.pm-drawer__entry:focus {
    color: var(--pm-text);
    background: rgba(15, 23, 42, .06);
    text-decoration: none;
}

.pm-drawer__entry:focus-visible {
    outline: 2px solid var(--pm-primary);
    outline-offset: 2px;
}

.pm-drawer__entry.is-active {
    color: var(--pm-text);
    font-weight: 600;
    background: rgba(45, 108, 223, .14);
    border-color: rgba(45, 108, 223, .24);
=======
.pm-drawer__item--section > .pm-drawer__label .pm-drawer__icon {
    background: rgba(45, 108, 223, .08);
    color: var(--pm-muted);
    width: 1.8rem;
    height: 1.8rem;
    font-size: .9rem;
}

.pm-drawer__item--section > .pm-drawer__label .pm-drawer__text {
    font-size: var(--pm-font-size-xxs);
    letter-spacing: .16em;
    color: var(--pm-muted);
}

.pm-drawer__item > .pm-drawer__list,
.pm-drawer__collapse-region > .pm-drawer__list {
    margin-top: .25rem;
    padding-left: 1rem;
    border-left: 1px solid rgba(45, 108, 223, .16);
    gap: .25rem;
>>>>>>> f2bece61
}

.pm-drawer__content {
    display: inline-flex;
    align-items: center;
<<<<<<< HEAD
    gap: .55rem;
=======
    gap: .5rem;
>>>>>>> f2bece61
    flex: 1 1 auto;
    min-width: 0;
}

.pm-drawer__icon {
    display: inline-flex;
    align-items: center;
    justify-content: center;
<<<<<<< HEAD
    width: 1.5rem;
    height: 1.5rem;
    color: var(--pm-muted);
=======
    width: 1.9rem;
    height: 1.9rem;
    border-radius: .7rem;
    background: rgba(45, 108, 223, .12);
    color: var(--pm-primary);
>>>>>>> f2bece61
    font-size: .95rem;
    flex-shrink: 0;
}

.pm-drawer__entry.is-active .pm-drawer__icon {
    color: var(--pm-primary);
}

.pm-drawer__text {
    flex: 1 1 auto;
    min-width: 0;
}

.pm-drawer__meta {
    font-size: var(--pm-font-size-xxs);
    color: var(--pm-muted);
    margin-left: auto;
}

.pm-drawer__caret {
    display: inline-flex;
    align-items: center;
<<<<<<< HEAD
    justify-content: center;
    color: var(--pm-muted);
    transition: transform .2s ease, color .2s ease;
}

.pm-drawer__group[open] > .pm-drawer__summary .pm-drawer__caret {
    transform: rotate(180deg);
=======
    justify-content: space-between;
    gap: .85rem;
    padding: .55rem .75rem;
    border-radius: .85rem;
    border: 1px solid transparent;
    font-weight: 500;
>>>>>>> f2bece61
    color: var(--pm-text-secondary);
}

<<<<<<< HEAD
.pm-drawer__group-panel {
    margin-top: .25rem;
    padding-left: 1.15rem;
    display: flex;
    flex-direction: column;
    gap: .15rem;
=======
.pm-drawer__link:hover,
.pm-drawer__link:focus,
.pm-drawer__label:hover,
.pm-drawer__label:focus {
    color: var(--pm-primary);
    background: rgba(45, 108, 223, .12);
    text-decoration: none;
    transform: translateX(2px);
>>>>>>> f2bece61
}

.pm-drawer__summary-link {
    display: inline-flex;
    align-items: center;
    flex: 1 1 auto;
    min-width: 0;
    color: inherit;
    text-decoration: none;
}

<<<<<<< HEAD
.pm-drawer__summary-link:hover,
.pm-drawer__summary-link:focus {
    color: inherit;
    text-decoration: none;
}

.pm-drawer__list--nested {
    gap: .1rem;
=======
.pm-drawer__link.is-active,
.pm-drawer__label.is-active {
    color: var(--pm-primary);
    background: rgba(45, 108, 223, .16);
    font-weight: 600;
    box-shadow: 0 12px 22px -18px rgba(45, 108, 223, .65);
}

.pm-drawer__meta {
    font-size: var(--pm-font-size-xxs);
    color: var(--pm-muted);
    margin-left: .25rem;
}

/* ---------- Drawer collapse controls ---------- */
.pm-drawer__item-header {
    display: flex;
    align-items: center;
    gap: .35rem;
}

.pm-drawer__item-header > .pm-drawer__link,
.pm-drawer__item-header > .pm-drawer__label {
    flex: 1 1 auto;
    min-width: 0;
>>>>>>> f2bece61
}

.pm-drawer__collapse-toggle {
    display: inline-flex;
    align-items: center;
    justify-content: center;
    width: 2rem;
    height: 2rem;
    padding: 0;
    border-radius: .65rem;
    border: 1px solid rgba(15, 23, 42, .08);
    background: rgba(15, 23, 42, .04);
    color: var(--pm-muted);
    transition: background-color .2s ease, color .2s ease;
    flex-shrink: 0;
}

.pm-drawer__collapse-toggle:hover,
.pm-drawer__collapse-toggle:focus {
    background: rgba(45, 108, 223, .12);
    color: var(--pm-primary);
}

.pm-drawer__collapse-toggle:focus-visible {
    outline: 2px solid var(--pm-primary);
    outline-offset: 2px;
}

.pm-drawer__collapse-toggle[aria-expanded="true"] i {
    transform: rotate(180deg);
}

.pm-drawer__collapse-toggle i {
    transition: transform .2s ease;
}

.pm-drawer__collapse-region {
    margin-top: .2rem;
}

.pm-drawer__collapse-region[hidden] {
    display: none;
}


.pm-drawer__accent--danger {
    color: #b42318;
}

.pm-drawer__accent--danger .pm-drawer__icon {
    color: #b42318;
}

.pm-drawer__accent--danger.is-active {
    background: rgba(220, 53, 69, .16);
    border-color: rgba(220, 53, 69, .32);
    color: #8f1e13;
}

.pm-drawer__accent--danger:hover,
.pm-drawer__accent--danger:focus {
    color: #8f1e13;
    background: rgba(220, 53, 69, .12);
}



.project-gallery-modal__thumb {
    border: 2px solid transparent;
    border-radius: .5rem;
    overflow: hidden;
    padding: 0;
    background: none;
    transition: border-color .15s ease, box-shadow .15s ease;
}

.project-gallery-modal__thumb-img {
    width: 100%;
    height: 100%;
    object-fit: cover;
    display: block;
}

.project-gallery-modal__thumb:hover,
.project-gallery-modal__thumb:focus-visible {
    border-color: var(--pm-primary);
    outline: none;
}

.project-gallery-modal__thumb.is-active {
    border-color: var(--pm-primary);
    box-shadow: 0 0 0 2px rgba(45, 108, 223, .25);
}

.project-gallery-modal__fallback {
    font-size: var(--pm-font-size-base);
    color: var(--pm-muted);
}

@media (max-width: 767.98px) {
    .project-gallery-modal__stage-controls {
        position: static;
        transform: none;
        margin-top: .75rem;
        gap: .75rem;
        justify-content: center;
    }
}

@media (min-width: 992px) {
    .project-gallery-modal__content {
        flex-direction: row;
    }

    .project-gallery-modal__stage {
        flex: 1 1 65%;
    }

    .project-gallery-modal__meta {
        flex: 1 1 35%;
    }
}

@media (max-width: 576px) {
    .project-photo-empty {
        min-height: 180px;
        padding: 1.25rem;
    }

    .project-photo-empty-body {
        gap: .4rem;
    }
}

/* Responsive behaviour */
@media (max-width: 992px) {
  .hero {
    grid-template-columns: 1fr;
    gap: 1.5rem;
    padding-block: clamp(1.25rem, 6vw, 2.5rem);
  }
  .hero-right {
    justify-items: center;
  }
  /* Show card first, art below on tablets/phones */
  .hero-card { order: 1; width: 100%; }
  .hero-art  { order: 2; max-width: clamp(220px, 50vw, 340px); }
}

/* Fixed-height wrapper for responsive Chart.js canvases */
.chart-container-320 {
  position: relative;
  height: 320px;
  width: 100%;
}

.chart-container-240 {
  position: relative;
  height: 240px;
  width: 100%;
}

.chart-card {
  padding: 0.75rem 1rem 1rem;
}

.chart-card__header {
  display: flex;
  align-items: baseline;
  justify-content: space-between;
  gap: 0.5rem;
  margin-bottom: 0.5rem;
}

.chart-card__actions {
  display: flex;
  align-items: center;
  gap: 0.5rem;
  align-self: center;
}

.analytics-action {
  border: 0;
  background: none;
  padding: 0;
  color: var(--pm-muted);
  line-height: 1;
  display: inline-flex;
  align-items: center;
  justify-content: center;
}

.analytics-action:hover,
.analytics-action:focus-visible {
  color: var(--pm-primary);
}

.analytics-action:focus-visible {
  outline: 2px solid var(--pm-primary);
  outline-offset: 2px;
}

.analytics-action[disabled] {
  opacity: 0.5;
  cursor: not-allowed;
}

.chart-card__header > * {
  margin-bottom: 0;
}

.chart-card__header small {
  color: var(--pm-muted);
}

@media (max-width: 575.98px) {
  .chart-card {
    padding: 0.75rem;
  }

  .chart-card__header {
    align-items: center;
    flex-wrap: wrap;
  }
}

.pm-progress {
  appearance: none;
  display: block;
  width: 100%;
  border: none;
  border-radius: 999px;
  background-color: var(--bs-secondary-bg, #e9ecef);
  overflow: hidden;
}

.pm-progress::-webkit-progress-bar {
  background-color: var(--bs-secondary-bg, #e9ecef);
  border-radius: 999px;
}

.pm-progress::-webkit-progress-value {
  background-color: var(--bs-primary, #0d6efd);
  border-radius: 999px;
  transition: width .3s ease;
}

.pm-progress::-moz-progress-bar {
  background-color: var(--bs-primary, #0d6efd);
  border-radius: 999px;
  transition: width .3s ease;
}

.pm-progress-slim {
  height: 6px;
}

.pm-progress-fixed-180 {
  width: 180px;
  max-width: 100%;
}

/* Analytics */
.analytics-main {
  background-color: var(--bs-body-bg, #fff);
}

.analytics-shell {
  width: 100%;
}

.analytics-page {
  display: flex;
  flex-direction: column;
  gap: 1.75rem;
}

.analytics-hero {
  position: relative;
  display: flex;
  flex-wrap: wrap;
  align-items: flex-start;
  justify-content: space-between;
  gap: 1.5rem;
  padding: clamp(1.5rem, 2vw, 2.5rem);
  border-radius: 1.5rem;
  background: linear-gradient(135deg, rgba(26, 115, 232, 0.14), rgba(26, 115, 232, 0.04));
  border: 1px solid rgba(26, 115, 232, 0.16);
  overflow: hidden;
}

.analytics-hero::after {
  content: '';
  position: absolute;
  top: -35%;
  right: -10%;
  width: 360px;
  height: 360px;
  background: radial-gradient(circle at center, rgba(26, 115, 232, 0.22), rgba(26, 115, 232, 0));
  opacity: 0.7;
  pointer-events: none;
}

.analytics-hero__text {
  max-width: 640px;
  position: relative;
  z-index: 1;
}

.analytics-title {
  margin: 0 0 0.5rem;
  font-size: clamp(1.75rem, 3vw, 2.4rem);
  font-weight: 600;
  color: var(--pm-text);
}

.analytics-subtitle {
  margin: 0;
  color: var(--pm-muted);
  font-size: 1rem;
  line-height: 1.6;
}

.analytics-hero__stats {
  display: flex;
  flex-wrap: wrap;
  gap: 1rem;
  margin: 0;
  padding: 0;
  list-style: none;
  position: relative;
  z-index: 1;
}

.analytics-hero__stat {
  min-width: 150px;
  padding: 0.85rem 1rem;
  border-radius: 1rem;
  background: rgba(255, 255, 255, 0.8);
  border: 1px solid rgba(255, 255, 255, 0.6);
  box-shadow: 0 18px 32px -26px rgba(15, 23, 42, 0.45);
  display: flex;
  flex-direction: column;
  gap: 0.25rem;
}

.analytics-hero__stat-label {
  margin: 0 0 0.35rem;
  font-size: 0.75rem;
  letter-spacing: 0.08em;
  text-transform: uppercase;
  color: var(--pm-muted);
}

.analytics-hero__stat-value {
  margin: 0;
  font-size: 1.65rem;
  font-weight: 600;
  color: var(--pm-text);
}

@media (max-width: 575.98px) {
  .analytics-hero {
    flex-direction: column;
  }
}

.analytics-grid {
  align-items: stretch;
}

.analytics-grid > [class*="col-"] {
  display: flex;
  flex-direction: column;
}

.analytics-grid > [class*="col-"] > * {
  flex: 1 1 auto;
}

.analytics-card {
  position: relative;
  display: flex;
  flex-direction: column;
  gap: 1rem;
}

.analytics-card.chart-card {
  padding: 1.25rem 1.5rem 1.5rem;
}

.analytics-card .chart-card__header {
  margin-bottom: 0.75rem;
}

.analytics-card .chart-container-320,
.analytics-card .chart-container-240 {
  margin-top: auto;
}

.analytics-card.is-loading::after {
  content: 'Loading…';
  position: absolute;
  inset: 0;
  background: rgba(255, 255, 255, 0.7);
  display: grid;
  place-items: center;
  font-size: 0.875rem;
  color: var(--pm-muted);
  border-radius: inherit;
  z-index: 1;
}

.analytics-card__filters {
  display: flex;
  flex-wrap: wrap;
  gap: 0.5rem;
  align-items: center;
  margin-bottom: 0.75rem;
  padding: 0.5rem 0.75rem;
  border-radius: 0.75rem;
  background: rgba(15, 23, 42, 0.03);
}

.analytics-card__filters .btn-group {
  flex-wrap: wrap;
  padding: 0.25rem;
  border-radius: 999px;
  background: rgba(255, 255, 255, 0.92);
  border: 1px solid rgba(15, 23, 42, 0.08);
}

.analytics-card__filters .btn-group .btn {
  border-radius: 999px;
}

.analytics-card__filters .form-label {
  font-weight: 500;
  padding: 0.35rem 0.75rem;
  border-radius: 0.75rem;
  background: rgba(255, 255, 255, 0.92);
  border: 1px solid rgba(15, 23, 42, 0.08);
}

.analytics-card__filters .form-select {
  min-width: 160px;
  border: 0;
  background-color: transparent;
  padding-left: 0;
}

.analytics-card__filters .form-select:focus {
  box-shadow: none;
}

.analytics-help {
  border: 0;
  background: none;
  padding: 0;
  color: var(--pm-muted);
  line-height: 1;
}

.analytics-help:hover,
.analytics-help:focus-visible {
  color: var(--pm-primary);
}

.analytics-help:focus-visible {
  outline: 2px solid var(--pm-primary);
  outline-offset: 2px;
}

.analytics-range-group {
  display: flex;
  gap: 0.5rem;
  align-items: center;
}

.analytics-range-group .form-label {
  font-weight: 500;
}

.analytics-kpis {
  display: grid;
  grid-template-columns: repeat(auto-fit, minmax(160px, 1fr));
  gap: 0.75rem;
  margin: 0 0 1rem;
  padding: 0;
}

.analytics-kpis div {
  background: var(--bs-secondary-bg, #f5f5f5);
  border-radius: 0.75rem;
  padding: 0.75rem 1rem;
}

.analytics-kpis dt {
  font-size: 0.75rem;
  text-transform: uppercase;
  letter-spacing: 0.05em;
  margin-bottom: 0.25rem;
  color: var(--pm-muted);
}

.analytics-kpis dd {
  margin: 0;
  font-weight: 600;
  font-size: 1rem;
}

div.analytics-top-overdue-list[data-top-overdue] {
  background: rgba(15, 23, 42, 0.04);
  border-radius: 1rem;
  padding: 0.75rem;
}

div.analytics-top-overdue-list[data-top-overdue] > .text-secondary {
  padding: 0.25rem 0.5rem;
}

ul.analytics-top-overdue-list {
  list-style: none;
  margin: 0;
  padding: 0;
  display: flex;
  flex-direction: column;
  gap: 0.5rem;
}

.analytics-top-link {
  display: grid;
  grid-template-columns: 1fr auto;
  gap: 0.25rem 1rem;
  width: 100%;
  border: 1px solid var(--bs-border-color, #dee2e6);
  border-radius: 0.75rem;
  padding: 0.75rem 1rem;
  text-align: left;
  background: #fff;
  color: inherit;
}

.analytics-top-link:hover,
.analytics-top-link:focus-visible {
  border-color: var(--pm-primary);
  box-shadow: 0 0 0 2px rgba(26, 115, 232, 0.15);
  text-decoration: none;
}

.analytics-top-name {
  font-weight: 600;
}

.analytics-top-meta {
  grid-column: 1 / span 1;
  font-size: 0.85rem;
  color: var(--pm-muted);
}

.analytics-top-stage {
  font-size: 0.85rem;
  color: var(--pm-muted);
}

.analytics-top-slip {
  grid-row: 1 / span 2;
  align-self: center;
  font-weight: 600;
}

@media (max-width: 575.98px) {
  .analytics-range-group {
    flex-direction: column;
    align-items: stretch;
  }
}

.pm-scrollable-320 {
  max-height: 320px;
  overflow-y: auto;
}

.pm-column-narrow {
  width: 1%;
  white-space: nowrap;
}

.pm-truncate-420 {
  max-width: 420px;
  white-space: nowrap;
  overflow: hidden;
  text-overflow: ellipsis;
}

.pm-sticky-offset-88 {
  top: 88px;
}

.pm-form-max-520 {
  max-width: 520px;
}

/* Ensure the canvas fills the wrapper, not the page */
#loginsScatter {
  width: 100% !important;
  height: 100% !important;
  display: block;
}

/* Help page micro-polish */
.card h6 { font-weight: 600; }
.accordion-button { font-weight: 600; }
.list-group-item-action { font-size: var(--pm-font-size-tight); }

/* Avatar */
.avatar {
  width: 32px;
  height: 32px;
  border-radius: 50%;
  background: var(--bs-secondary-bg, #f1f3f5);
  display: inline-flex;
  align-items: center;
  justify-content: center;
  font-weight: 700;
  font-size: var(--pm-font-size-compact);
  border: 1px solid rgba(0,0,0,.06);
  flex: 0 0 auto;
  aspect-ratio: 1 / 1;
}

/* ---------- Projects page ---------- */
.projects-page-layout {
  display: flex;
  flex-direction: column;
  gap: 1.5rem;
}

@media (min-width: 992px) {
  .projects-page-layout {
    flex-direction: row;
    align-items: flex-start;
  }
}

.projects-page-layout__content {
  flex: 1 1 auto;
  min-width: 0;
}

.projects-create-action {
  position: fixed;
  top: 96px;
  right: clamp(1rem, 2.5vw, 2.25rem);
  display: flex;
  flex-direction: column;
  align-items: center;
  gap: 0.5rem;
  z-index: 1080;
}

.projects-create-action__button {
  display: inline-flex;
  align-items: center;
  justify-content: center;
  width: 3.25rem;
  height: 3.25rem;
  border-radius: 1rem;
  border: 1px solid rgba(45, 108, 223, 0.22);
  background: linear-gradient(135deg, rgba(45, 108, 223, 0.12), rgba(45, 108, 223, 0.05));
  color: var(--pm-primary);
  box-shadow: 0 18px 30px -20px rgba(45, 108, 223, 0.75), 0 12px 28px -24px rgba(15, 23, 42, 0.45);
  backdrop-filter: blur(12px);
  transition: transform .2s ease, box-shadow .2s ease, color .2s ease, background-color .2s ease, border-color .2s ease;
}

.projects-create-action__button i {
  font-size: 1.35rem;
}

.projects-create-action__button:hover,
.projects-create-action__button:focus {
  color: var(--pm-primary-hover);
  background: linear-gradient(135deg, rgba(45, 108, 223, 0.16), rgba(45, 108, 223, 0.09));
  border-color: rgba(45, 108, 223, 0.32);
  transform: translateY(-2px);
  box-shadow: 0 24px 40px -24px rgba(45, 108, 223, 0.85), 0 16px 32px -24px rgba(15, 23, 42, 0.5);
}

.projects-create-action__button:active {
  transform: translateY(0);
  box-shadow: 0 12px 24px -18px rgba(45, 108, 223, 0.65);
}

.projects-create-action__button:focus-visible {
  outline: 2px solid var(--pm-primary);
  outline-offset: 3px;
}

@media (max-width: 991.98px) {
  .projects-create-action {
    top: auto;
    bottom: 1.5rem;
    right: 1rem;
  }
}

/* ===== Density & scale (small, professional) ===== */
:root{
  --pm-card-pad-y: .6rem;
  --pm-card-pad-x: .75rem;
  --pm-gap: .35rem;
  --pm-btn-icon: 28px;
}

.btn-icon {
  width: var(--pm-btn-icon);
  height: var(--pm-btn-icon);
  padding: 0;
  display: inline-flex;
  align-items: center;
  justify-content: center;
  border-radius: var(--bs-border-radius-sm);
}

.btn-icon.btn-link {
  color: var(--bs-body-color);
}

.btn-icon.btn-link:hover,
.btn-icon.btn-link:focus-visible {
  background-color: rgba(0, 0, 0, .05);
  text-decoration: none;
}

.btn-icon.btn-link:focus-visible {
  box-shadow: 0 0 0 .2rem rgba(13, 110, 253, .25);
}

.btn-icon.dropdown-toggle::after {
    display: none;
}

.pm-remarks-filter .btn {
    font-size: var(--pm-font-size-xs);
    padding: .25rem .5rem;
}

@media (max-width: 991.98px) {
    .pm-remarks-filter {
        flex-wrap: wrap;
        flex: 1 1 auto;
        min-width: min(12rem, 100%);
        max-width: 100%;
    }

    .pm-remarks-filter .btn {
        flex: 1 1 auto;
    }
}

/* ---------- Remarks panel ---------- */
.remarks-panel {
    display: flex;
    flex-direction: column;
    gap: 1.5rem;
}

.remarks-composer {
    border: 1px solid rgba(15, 23, 42, .08);
    border-radius: .75rem;
    background-color: var(--pm-card);
    padding: 1rem;
    box-shadow: inset 0 0 0 1px rgba(15, 23, 42, .02);
}

[data-bs-theme="dark"] .remarks-composer {
    border-color: rgba(255, 255, 255, .1);
    box-shadow: inset 0 0 0 1px rgba(255, 255, 255, .04);
}

.remarks-composer-options {
    gap: .75rem;
}

.remarks-composer-external {
    gap: .75rem;
}

.remarks-list {
    display: flex;
    flex-direction: column;
    gap: 1rem;
}

.remarks-item {
    border: 1px solid rgba(15, 23, 42, .08);
    border-radius: .75rem;
    background-color: var(--pm-card);
    padding: 1rem;
    box-shadow: inset 0 0 0 1px rgba(15, 23, 42, .02);
    position: relative;
}

.remarks-item-compact {
    gap: .75rem;
}

.remarks-item.remarks-role-comdt::before,
.remarks-item.remarks-role-hod::before,
.remarks-item.remarks-role-mco::before {
    content: "";
    position: absolute;
    inset: 0;
    border-radius: inherit;
    border-inline-start: 4px solid transparent;
    pointer-events: none;
}

.remarks-item.remarks-role-comdt::before {
    border-inline-start-color: var(--remarks-role-comdt-border);
}

.remarks-item.remarks-role-hod::before {
    border-inline-start-color: var(--remarks-role-hod-border);
}

.remarks-item.remarks-role-mco::before {
    border-inline-start-color: var(--remarks-role-mco-border);
}

[data-bs-theme="dark"] .remarks-item {
    border-color: rgba(255, 255, 255, .1);
    box-shadow: inset 0 0 0 1px rgba(255, 255, 255, .05);
}

.remarks-item-deleted {
    border-style: dashed;
    background-color: rgba(15, 23, 42, .04);
    opacity: .85;
}

[data-bs-theme="dark"] .remarks-item-deleted {
    background-color: rgba(255, 255, 255, .05);
}

.remarks-avatar {
    width: 40px;
    height: 40px;
    font-size: var(--pm-font-size-tight);
}

.remarks-header {
    gap: 1rem;
}

@media (min-width: 576px) {
    .remarks-header {
        flex-wrap: nowrap;
    }
}

.remarks-identity {
    display: flex;
    flex-direction: column;
    gap: .375rem;
    min-width: 0;
}

.remarks-name {
    display: flex;
    align-items: center;
    gap: .5rem;
    min-width: 0;
}

.remarks-timestamp {
    display: block;
}

.remarks-avatar.remarks-role-comdt {
    background-color: var(--remarks-role-comdt-bg);
    border-color: var(--remarks-role-comdt-border);
    color: var(--remarks-role-comdt-text);
}

.remarks-avatar.remarks-role-hod {
    background-color: var(--remarks-role-hod-bg);
    border-color: var(--remarks-role-hod-border);
    color: var(--remarks-role-hod-text);
}

.remarks-avatar.remarks-role-mco {
    background-color: var(--remarks-role-mco-bg);
    border-color: var(--remarks-role-mco-border);
    color: var(--remarks-role-mco-text);
}

.remarks-meta {
    font-size: var(--pm-font-size-xs);
    color: var(--pm-muted);
}

.badge.remarks-role-badge {
    font-size: var(--pm-font-size-xs);
    font-weight: 600;
    letter-spacing: .02em;
    text-transform: uppercase;
}

.badge.remarks-role-comdt {
    background-color: var(--remarks-role-comdt-bg);
    border-color: var(--remarks-role-comdt-border);
    color: var(--remarks-role-comdt-text) !important;
}

.badge.remarks-role-hod {
    background-color: var(--remarks-role-hod-bg);
    border-color: var(--remarks-role-hod-border);
    color: var(--remarks-role-hod-text) !important;
}

.badge.remarks-role-mco {
    background-color: var(--remarks-role-mco-bg);
    border-color: var(--remarks-role-mco-border);
    color: var(--remarks-role-mco-text) !important;
}

.remarks-body {
    font-size: var(--pm-font-size-comfortable);
    line-height: 1.45;
    word-break: break-word;
}

.remarks-body .remark-mention,
.remarks-body .remark-mention-highlight {
    background-color: var(--bs-warning-bg-subtle, #fff3cd);
    color: var(--bs-warning-text-emphasis, #664d03);
    border-radius: .25rem;
    padding: 0 .25rem;
    font-weight: 600;
}

.remarks-actions {
    margin-top: 0;
    flex-shrink: 0;
    margin-left: auto;
    align-self: flex-start;
}

.remarks-actions .btn {
    min-width: 0;
}

.remarks-item-compact .remark-edit-window-notice {
    margin-top: .25rem;
    margin-bottom: 0;
}

/* Headings: GitHub-inspired scale */
h1, .h1 {
  font-size: var(--pm-font-size-4xl);
  line-height: 1.25;
  font-weight: 600;
}

h2, .h2 {
  font-size: var(--pm-font-size-2xl);
  line-height: 1.25;
  font-weight: 600;
}

h3, .h3 {
  font-size: var(--pm-font-size-xl);
  line-height: 1.25;
  font-weight: 600;
}

h4, .h4 {
  font-size: var(--pm-font-size-md);
  line-height: 1.5;
  font-weight: 600;
}

h5, .h5 {
  font-size: var(--pm-font-size-base);
  line-height: 1.5;
  font-weight: 600;
}

h6, .h6 {
  font-size: var(--pm-font-size-xs);
  line-height: 1.5;
  font-weight: 600;
}

h1,
h2,
h3 {
  margin-top: 1.5rem;
  margin-bottom: .75rem;
}

h4,
h5,
h6 {
  margin-top: 1rem;
  margin-bottom: .5rem;
}

h1:first-child,
h2:first-child,
h3:first-child,
h4:first-child,
h5:first-child,
h6:first-child {
  margin-top: 0;
}
.card-header { padding: .45rem .6rem; }
.card-body   { padding: var(--pm-card-pad-y) var(--pm-card-pad-x); }

/* Tables & forms: compact */
.table-sm td, .table-sm th { padding: .45rem .5rem; vertical-align: middle; }

.documents-table th,
.documents-table td {
    padding: .5rem .75rem;
}

.documents-table .btn-icon {
    padding: 0;
}
.form-control-sm, .form-select-sm { padding-top: .25rem; padding-bottom: .25rem; }
.badge { letter-spacing: .2px; }

/* Scroll area helper for dashboard widgets */
.pm-scroll {
  max-height: 340px;
  overflow-y: auto;
  overflow-x: visible;
}

/* Keep dropdowns above any cards/sections on the dashboard */
.dashboard .dropdown-menu,
.todo-widget .dropdown-menu {
  z-index: 1080; /* ensure menus overlay dashboard widgets */
}

/* Menus we move to <body> must sit above dashboard cards */
.dropdown-menu.todo-menu {
  z-index: 1085; /* extra boost once detached to <body> */
}

/* If any card/section had overflow clipping, turn it off at the outer wrapper */
.dashboard .card,
.dashboard .card > .card-body {
  overflow: visible;
}

/* Base menu tweaks */
.dropdown-menu{ font-size:var(--pm-font-size-base) }

/* ---------- Project photo gallery ---------- */
html.has-expanded-project-photo-editor,
body.has-expanded-project-photo-editor {
  overflow: hidden;
}

.project-photo-editor-backdrop {
  position: fixed;
  inset: 0;
  background: rgba(15, 23, 42, 0.65);
  backdrop-filter: blur(2px);
  z-index: 1070;
}

.project-photo-editor {
  position: relative;
  display: grid;
  gap: 1.5rem;
  --project-photo-editor-max-height: min(580px, 70vh);
}

.project-photo-editor.is-active {
  --project-photo-editor-max-height: min(720px, 80vh);
}

.project-photo-editor__toolbar {
  grid-column: 1 / -1;
  display: flex;
  justify-content: flex-end;
  align-items: center;
}

.project-photo-editor__toggle {
  display: inline-flex;
  align-items: center;
  gap: 0.5rem;
  font-weight: 500;
  white-space: nowrap;
}

.project-photo-editor__toggle-icon {
  position: relative;
  display: inline-block;
  width: 1rem;
  height: 1rem;
}

.project-photo-editor__toggle-icon::before,
.project-photo-editor__toggle-icon::after {
  content: "";
  position: absolute;
  top: 50%;
  left: 50%;
  width: 100%;
  height: 2px;
  background-color: currentColor;
  border-radius: 999px;
  transform: translate(-50%, -50%);
  transition: transform .2s ease, opacity .2s ease;
}

.project-photo-editor__toggle-icon::after {
  transform: translate(-50%, -50%) rotate(90deg);
}

.project-photo-editor--expanded .project-photo-editor__toggle-icon {
  transform: rotate(45deg);
}

.project-photo-editor--expanded .project-photo-editor__toggle-icon::after {
  opacity: 0;
}

.project-photo-editor__sidebar {
  display: flex;
  flex-direction: column;
  gap: 1rem;
}

@media (min-width: 768px) {
  .project-photo-editor:not(.project-photo-editor--expanded) {
    grid-template-columns: minmax(0, 2fr) minmax(0, 1fr);
    align-items: flex-start;
  }
}

.project-photo-editor__canvas {
  position: relative;
  width: 100%;
  aspect-ratio: 4 / 3;
  background-color: var(--pm-card);
  border: 1px solid var(--pm-border);
  border-radius: 0.75rem;
  overflow: hidden;
  display: flex;
  align-items: center;
  justify-content: center;
  max-height: var(--project-photo-editor-max-height);
}

.project-photo-editor.is-active .project-photo-editor__canvas {
  aspect-ratio: auto;
  display: block;
}

.project-photo-editor--expanded {
  --project-photo-editor-max-height: min(90vh, 960px);
  position: fixed;
  top: clamp(1rem, 4vw, 2.25rem);
  left: 50%;
  transform: translateX(-50%);
  width: min(1100px, calc(100vw - clamp(2rem, 8vw, 4rem)));
  max-height: calc(100vh - 2 * clamp(1rem, 4vw, 2.25rem));
  margin: 0;
  padding: clamp(1rem, 3vw, 1.75rem);
  background: var(--pm-surface);
  border-radius: 1rem;
  box-shadow: 0 30px 80px rgba(15, 23, 42, 0.35);
  z-index: 1080;
  overflow: auto;
  gap: clamp(1rem, 2.5vw, 1.75rem);
}

.project-photo-editor--expanded.project-photo-editor {
  grid-template-columns: minmax(0, 1fr);
}

.project-photo-editor--expanded .project-photo-preview-grid {
  grid-template-columns: repeat(auto-fit, minmax(180px, 1fr));
}

.project-photo-editor__canvas img {
  display: block;
  max-width: 100%;
  height: auto;
}

.project-photo-editor__placeholder {
  margin: 0;
  font-size: var(--pm-font-size-tight);
}

.project-photo-editor__fallback {
  display: none;
}

.project-photo-editor--unsupported [data-photo-editor-previews] {
  display: none !important;
}

.project-photo-editor--unsupported [data-photo-editor-placeholder] {
  display: block !important;
}

.project-photo-preview-grid {
  display: grid;
  gap: 1rem;
}

@media (min-width: 576px) {
  .project-photo-preview-grid {
    grid-template-columns: repeat(auto-fit, minmax(150px, 1fr));
  }
}

.project-photo-preview-item {
  display: flex;
  flex-direction: column;
  gap: 0.5rem;
}

.project-photo-preview-frame {
  position: relative;
  width: 100%;
  aspect-ratio: 4 / 3;
  border-radius: 0.5rem;
  overflow: hidden;
  border: 1px solid var(--pm-border);
  background-color: var(--pm-card);
}

.project-photo-preview-frame img {
  display: block;
  width: 100%;
  height: 100%;
  object-fit: cover;
}

.project-photo-preview-item.is-expanded .project-photo-preview-frame {
  box-shadow: 0 0 0 2px rgba(45, 108, 223, 0.45);
}

.project-photo-preview-action {
  position: absolute;
  right: 0.75rem;
  bottom: 0.75rem;
  border: none;
  border-radius: 999px;
  background: rgba(15, 23, 42, 0.75);
  color: #fff;
  font-size: var(--pm-font-size-xs);
  font-weight: 600;
  letter-spacing: 0.02em;
  padding: 0.35rem 0.8rem;
  display: inline-flex;
  align-items: center;
  gap: 0.35rem;
  line-height: 1;
  cursor: pointer;
  transition: background-color 0.2s ease, transform 0.2s ease, box-shadow 0.2s ease;
}

.project-photo-preview-action:hover,
.project-photo-preview-action:focus-visible {
  background: rgba(15, 23, 42, 0.9);
  transform: translateY(-1px);
  box-shadow: 0 8px 18px rgba(15, 23, 42, 0.25);
}

.project-photo-preview-action:focus-visible {
  outline: 2px solid rgba(45, 108, 223, 0.85);
  outline-offset: 2px;
}

.project-photo-preview-action-icon {
  position: relative;
  width: 0.85rem;
  height: 0.85rem;
  border-radius: 50%;
  border: 2px solid currentColor;
}

.project-photo-preview-action-icon::after {
  content: '';
  position: absolute;
  top: 50%;
  left: 50%;
  width: 0.35rem;
  height: 0.35rem;
  border-radius: 50%;
  background-color: currentColor;
  transform: translate(-50%, -50%);
  opacity: 0.4;
}

.project-photo-preview-action-text {
  white-space: nowrap;
}

@media (max-width: 575.98px) {
  .project-photo-preview-action-text {
    display: none;
  }

  .project-photo-preview-action {
    padding-inline: 0.5rem;
  }
}

.project-photo-preview-expanded {
  position: fixed;
  inset: 0;
  display: none;
  align-items: center;
  justify-content: center;
  padding: clamp(1rem, 5vw, 3rem);
  background: rgba(15, 23, 42, 0.72);
  z-index: 1100;
  overflow: auto;
}

.project-photo-preview-expanded.is-visible {
  display: flex;
}

.project-photo-preview-expanded-dialog {
  position: relative;
  width: min(1100px, 95vw);
  max-height: min(90vh, 820px);
  background: var(--pm-surface);
  border-radius: 0.85rem;
  box-shadow: 0 25px 65px rgba(15, 23, 42, 0.45);
  padding: clamp(1rem, 3vw, 1.75rem);
  display: flex;
  flex-direction: column;
  gap: 1rem;
  overflow: auto;
}

.project-photo-preview-expanded-media {
  position: relative;
  border-radius: 0.6rem;
  overflow: hidden;
  background: var(--pm-card);
}

.project-photo-preview-expanded-media img {
  display: block;
  width: 100%;
  height: auto;
}

.project-photo-preview-expanded-meta {
  display: flex;
  flex-wrap: wrap;
  gap: 0.5rem;
  justify-content: space-between;
  align-items: center;
  font-size: var(--pm-font-size-base);
  color: var(--pm-muted);
}

.project-photo-preview-meta-title {
  font-weight: 600;
  color: var(--pm-foreground);
}

.project-photo-preview-close {
  position: absolute;
  top: 0.75rem;
  right: 0.75rem;
  background-color: rgba(15, 23, 42, 0.04);
  border-radius: 50%;
  padding: 0.5rem;
}

.project-photo-preview-expanded.is-loaded .project-photo-preview-close {
  background-color: transparent;
}

.project-photo-preview-expanded:not(.is-loaded) .project-photo-preview-expanded-media::after {
  content: '';
  position: absolute;
  inset: 0;
  background: linear-gradient(135deg, rgba(226, 232, 240, 0.35), rgba(203, 213, 225, 0.25));
  animation: project-photo-preview-sheen 1.8s linear infinite;
}

@keyframes project-photo-preview-sheen {
  0% {
    transform: translateX(-100%);
  }
  50% {
    transform: translateX(100%);
  }
  100% {
    transform: translateX(100%);
  }
}

html.has-project-photo-preview-dialog,
body.has-project-photo-preview-dialog {
  overflow: hidden;
}

.project-photo-preview-label {
  font-size: var(--pm-font-size-sm);
  color: var(--pm-muted);
}

.pm-photo-cover-badge {
  position: absolute;
  top: 0.75rem;
  left: 0.75rem;
  padding: 0.25rem 0.6rem;
  border-radius: 999px;
  background: rgba(45, 108, 223, 0.9);
  color: #fff;
  font-size: var(--pm-font-size-xs);
  font-weight: 600;
  letter-spacing: 0.08em;
  text-transform: uppercase;
  box-shadow: 0 2px 8px rgba(0, 0, 0, 0.12);
}

.pm-photo-grid {
  display: grid;
  gap: 1.25rem;
  grid-template-columns: repeat(auto-fit, minmax(220px, 1fr));
}

.pm-photo-grid-item {
  border: 1px solid var(--pm-border);
  border-radius: 0.75rem;
  background-color: var(--pm-surface);
  padding: 1rem;
  display: flex;
  flex-direction: column;
  gap: 0.75rem;
  transition: box-shadow 0.2s ease, transform 0.2s ease;
}

.pm-photo-grid-item.is-dragging {
  opacity: 0.75;
  border-style: dashed;
  transform: scale(0.98);
}

.pm-photo-grid-item:focus-within {
  box-shadow: var(--pm-shadow);
}

.pm-photo-frame {
  position: relative;
  width: 100%;
  aspect-ratio: 4 / 3;
  border-radius: 0.5rem;
  overflow: hidden;
  border: 1px solid var(--pm-border);
  background-color: var(--pm-card);
}

.pm-photo-frame img {
  display: block;
  width: 100%;
  height: 100%;
  object-fit: cover;
}

.pm-photo-grid-item .form-label {
  font-size: var(--pm-font-size-base);
  margin-bottom: 0.25rem;
}

.pm-photo-grid-item .form-control {
  font-size: var(--pm-font-size-base);
}
.project-photo-editor:not(.is-active) [data-photo-editor-previews] {
  display: none;
}

.project-photo-editor:not(.is-active) [data-photo-editor-placeholder] {
  display: block;
}

.project-photo-editor.is-active [data-photo-editor-placeholder] {
  display: none;
}

.pm-photo-grid-item .pm-photo-cover-badge {
  position: absolute;
}

.doc-preview-layout {
  gap: 0.5rem;
  min-height: 100vh;
}

.doc-preview-frame {
  flex: 1 1 auto;
  min-height: 0;
  display: flex;
  flex-direction: column;
}

.doc-preview-frame iframe {
  flex: 1 1 auto;
  width: 100%;
  height: 100%;
  min-height: 0;
}

/* Notification dropdown */
.notification-bell .dropdown-menu {
  min-width: 20rem;
  max-width: 24rem;
}

.notification-menu {
  display: flex;
  flex-direction: column;
  max-height: min(80vh, 32rem);
}

.notification-menu__body {
  flex: 1 1 auto;
  overflow-y: auto;
  min-height: 0;
}

.notification-menu > .border-bottom,
.notification-menu > .border-top {
  flex: 0 0 auto;
}

/* ---------- Toast / snackbar ---------- */
.pm-toast {
  position: fixed;
  left: 50%;
  bottom: 1.5rem;
  transform: translate(-50%, 1rem);
  background-color: var(--pm-card);
  color: var(--pm-text);
  border-radius: 0.85rem;
  box-shadow: var(--pm-shadow);
  padding: 0.75rem 1rem;
  min-width: 260px;
  max-width: min(90vw, 420px);
  display: flex;
  flex-direction: column;
  gap: 0.75rem;
  opacity: 0;
  pointer-events: none;
  transition: opacity .25s ease, transform .25s ease;
  z-index: 1080;
}

.pm-toast.is-visible {
  opacity: 1;
  transform: translate(-50%, 0);
  pointer-events: auto;
}

.pm-toast__body {
  display: flex;
  align-items: center;
  gap: 0.75rem;
}

.pm-toast__message {
  flex: 1 1 auto;
}

.pm-toast__actions {
  display: inline-flex;
  align-items: center;
  gap: 0.25rem;
  margin-left: auto;
}

.pm-toast__undo {
  padding: 0;
  border: 0;
  background: none;
  font-weight: 600;
  font-size: var(--pm-font-size-sm);
  color: var(--pm-primary);
  cursor: pointer;
}

.pm-toast__undo:hover,
.pm-toast__undo:focus {
  color: var(--pm-primary-hover);
  text-decoration: none;
}

.pm-toast__undo:focus-visible {
  outline: 2px solid var(--pm-primary);
  outline-offset: 2px;
}

.pm-toast__close {
  opacity: 0.6;
}

.pm-toast__close:hover,
.pm-toast__close:focus {
  opacity: 1;
}

@media (max-width: 576px) {
  .pm-toast {
    left: 0.75rem;
    right: 0.75rem;
    transform: translateY(1rem);
    width: auto;
  }

  .pm-toast.is-visible {
    transform: translateY(0);
  }
}

@media (prefers-reduced-motion: reduce) {
  .pm-toast {
    transition: none;
  }
}

/* ---------- Visit tracker refresh ---------- */
.visit-tracker .pm-card + .pm-card {
    margin-top: 1.5rem;
}

.visit-tracker .pm-card-header {
    border-bottom: 1px solid rgba(15, 23, 42, 0.06);
}

.visit-insights {
    display: grid;
    gap: 1rem;
    grid-template-columns: repeat(auto-fit, minmax(170px, 1fr));
}

.visit-insight {
    padding: 1rem 1.25rem;
    border-radius: 1rem;
    border: 1px solid var(--pm-border);
    background: linear-gradient(135deg, rgba(45, 108, 223, 0.08), rgba(45, 108, 223, 0.02));
}

.visit-insight__label {
    display: block;
    text-transform: uppercase;
    font-size: var(--pm-font-size-xs);
    letter-spacing: 0.08em;
    color: var(--pm-muted);
    margin-bottom: 0.35rem;
}

.visit-insight__value {
    font-size: var(--pm-font-size-2xl);
    font-weight: 600;
    color: var(--pm-primary);
}

.visit-filter-chips {
    display: flex;
    flex-wrap: wrap;
    gap: 0.5rem;
}

.visit-pill {
    display: inline-flex;
    align-items: center;
    gap: 0.4rem;
    padding: 0.35rem 0.75rem;
    border-radius: 999px;
    background-color: rgba(45, 108, 223, 0.12);
    color: var(--pm-primary);
    font-size: var(--pm-font-size-xs);
    font-weight: 600;
    text-decoration: none;
    transition: all 0.2s ease;
}

.visit-pill i {
    font-size: var(--pm-font-size-sm);
}

.visit-pill--warning {
    background-color: rgba(255, 193, 7, 0.18);
    color: #8c6a04;
    border: 1px solid rgba(255, 193, 7, 0.35);
}

.visit-pill--action {
    background-color: var(--pm-card);
    border: 1px solid var(--pm-border);
    color: var(--pm-muted);
}

.visit-pill--action:hover,
.visit-pill--action:focus {
    color: var(--pm-primary);
    border-color: var(--pm-primary);
    text-decoration: none;
}

.visit-filter-grid {
    display: grid;
    gap: 1rem;
    grid-template-columns: repeat(auto-fit, minmax(220px, 1fr));
}

.visit-filter-grid .form-control,
.visit-filter-grid .form-select {
    min-height: 46px;
}

.visit-filter-actions {
    display: flex;
    flex-wrap: wrap;
    gap: 0.75rem;
    align-items: center;
}

.visit-table thead th {
    text-transform: uppercase;
    font-size: var(--pm-font-size-xxs);
    letter-spacing: 0.08em;
    color: var(--pm-muted);
    border-bottom: 1px solid var(--pm-border);
}

.visit-table tbody tr + tr {
    border-top: 1px solid rgba(15, 23, 42, 0.06);
}

.visit-table__primary {
    font-weight: 600;
    color: var(--pm-text);
}

.visit-table__meta {
    font-size: var(--pm-font-size-xs);
    color: var(--pm-muted);
}

.visit-row-actions {
    display: flex;
    flex-wrap: wrap;
    gap: 0.5rem;
    justify-content: flex-end;
}

.visit-row-actions__form {
    margin: 0;
    display: inline-flex;
}

.visit-metric {
    display: inline-flex;
    flex-direction: column;
    align-items: flex-start;
    gap: 0.15rem;
    padding: 0.55rem 0.8rem;
    border-radius: 0.85rem;
    border: 1px solid var(--pm-border);
    background-color: var(--pm-card);
    min-width: 90px;
}

.visit-metric__value {
    font-weight: 600;
    color: var(--pm-primary);
    font-size: var(--pm-font-size-xl);
    line-height: 1.1;
}

.visit-metric__label {
    font-size: var(--pm-font-size-xxs);
    text-transform: uppercase;
    letter-spacing: 0.08em;
    color: var(--pm-muted);
}

.visit-metric--subtle {
    background-color: var(--pm-surface);
}

.visit-empty {
    max-width: 30rem;
    margin: 0 auto;
}

.visit-empty--subtle {
    border: 1px dashed var(--pm-border);
    border-radius: 1rem;
    background-color: var(--pm-surface);
}

.visit-empty__icon {
    display: inline-flex;
    align-items: center;
    justify-content: center;
    width: 3rem;
    height: 3rem;
    border-radius: 1rem;
    background-color: rgba(45, 108, 223, 0.15);
    color: var(--pm-primary);
    font-size: var(--pm-font-size-xl);
    margin-bottom: 1rem;
}

.visit-empty__title {
    font-size: var(--pm-font-size-xl);
    font-weight: 600;
    margin-bottom: 0.25rem;
}

.visit-empty__subtitle {
    font-size: var(--pm-font-size-tight);
    color: var(--pm-muted);
    margin-bottom: 0;
}

.visit-summary-grid {
    display: grid;
    gap: 1.5rem;
    grid-template-columns: repeat(auto-fit, minmax(220px, 1fr));
}

.visit-summary__label {
    display: block;
    font-size: var(--pm-font-size-xs);
    text-transform: uppercase;
    letter-spacing: 0.08em;
    color: var(--pm-muted);
    margin-bottom: 0.35rem;
}

.visit-summary__value {
    font-size: var(--pm-font-size-md);
    font-weight: 500;
    color: var(--pm-text);
}

.visit-summary-metrics {
    display: flex;
    flex-wrap: wrap;
    gap: 1rem;
    margin-top: 1.5rem;
}

.visit-remarks__body {
    margin-top: 0.5rem;
    padding: 1rem 1.25rem;
    border: 1px solid var(--pm-border);
    border-radius: 1rem;
    background-color: var(--pm-surface);
    font-size: var(--pm-font-size-tight);
    color: var(--pm-text-secondary);
}

.visit-remarks__body--empty {
    color: var(--pm-muted);
    font-style: italic;
}

.visit-photo-card__preview {
    text-decoration: none;
}

.visit-photo-card__caption {
    font-size: var(--pm-font-size-tight);
    color: var(--pm-text);
}

.visit-photo-card__caption--muted {
    color: var(--pm-muted);
    font-style: italic;
}

.visit-photo-card__actions {
    margin-top: auto;
    display: flex;
    flex-wrap: wrap;
    gap: 0.5rem;
    justify-content: flex-end;
}

.visit-photo-card__form {
    margin: 0;
}

.visit-type-grid {
    display: grid;
    gap: 1.5rem;
    grid-template-columns: repeat(auto-fit, minmax(260px, 1fr));
}

.visit-type-card {
    border: 1px solid var(--pm-border);
    border-radius: 1.1rem;
    padding: 1.25rem;
    background-color: var(--pm-surface);
    box-shadow: 0 24px 40px -32px rgba(15, 23, 42, 0.25);
    display: flex;
    flex-direction: column;
    gap: 1rem;
}

.visit-type-card__header {
    display: flex;
    justify-content: space-between;
    align-items: flex-start;
    gap: 1rem;
}

.visit-type-card__title {
    margin: 0;
    font-size: var(--pm-font-size-lg);
    font-weight: 600;
    color: var(--pm-text);
}

.visit-type-card__meta {
    margin: 0.35rem 0 0;
    font-size: var(--pm-font-size-xs);
    color: var(--pm-muted);
    text-transform: uppercase;
    letter-spacing: 0.08em;
}

.visit-type-card__description {
    color: var(--pm-text-secondary);
    line-height: 1.6;
}

.visit-type-card__actions {
    display: flex;
    flex-wrap: wrap;
    gap: 0.5rem;
    justify-content: flex-end;
}

.visit-type-card__form {
    margin: 0;
}

.visit-form {
    display: flex;
    flex-direction: column;
    gap: 1rem;
}

.visit-form .form-label {
    font-weight: 600;
    color: var(--pm-text-secondary);
}

.visit-form__footer {
    margin-top: 1.75rem;
    display: flex;
    flex-wrap: wrap;
    gap: 0.75rem;
    justify-content: space-between;
    align-items: center;
}

.visit-form--narrow {
    max-width: 520px;
    margin: 0 auto;
}

.visit-form--narrow .visit-form__footer {
    justify-content: flex-end;
}

.visit-form__switch {
    padding-left: 3.25rem;
}

.visit-upload-form .form-label {
    font-weight: 600;
    color: var(--pm-text-secondary);
}

.visit-shell {
    display: flex;
    flex-direction: column;
    gap: 2rem;
}

.visit-breadcrumb {
    display: flex;
    align-items: center;
    min-height: 2.5rem;
}

.visit-access-card {
    background: var(--pm-card);
    border-radius: 1.25rem;
    border: 1px solid var(--pm-border);
    box-shadow: 0 24px 48px -32px rgba(15, 23, 42, 0.2);
}

.visit-hero {
    position: relative;
    overflow: hidden;
    padding: 2.75rem;
    border-radius: 1.75rem;
    background: radial-gradient(circle at top left, rgba(14, 165, 233, 0.18), rgba(59, 130, 246, 0.12)), linear-gradient(135deg, #0f172a, #1e293b);
    color: #fff;
    box-shadow: 0 32px 48px -24px rgba(15, 23, 42, 0.45);
    display: grid;
    gap: 2rem;
}

.visit-hero--compact {
    padding: 1.375rem;
    gap: 1.25rem;
}

.visit-hero--form,
.visit-hero--details {
    grid-template-columns: repeat(auto-fit, minmax(280px, 1fr));
}

.visit-hero__content {
    display: flex;
    flex-direction: column;
    gap: 1.25rem;
}

.visit-hero__eyebrow {
    text-transform: uppercase;
    font-size: var(--pm-font-size-xxs);
    letter-spacing: 0.12em;
    font-weight: 600;
    opacity: 0.75;
}

.visit-hero__title {
    margin: 0;
    font-size: clamp(2rem, 2.4vw + 1rem, 2.75rem);
    font-weight: 700;
}

.visit-hero__subtitle {
    margin: 0;
    font-size: var(--pm-font-size-md);
    line-height: 1.7;
    opacity: 0.9;
}

.visit-hero__meta {
    display: flex;
    flex-wrap: wrap;
    gap: 0.75rem 1.5rem;
}

.visit-hero__meta-item {
    display: inline-flex;
    align-items: center;
    gap: 0.5rem;
    font-size: var(--pm-font-size-sm);
    opacity: 0.85;
}

.visit-hero__actions {
    display: flex;
    flex-wrap: wrap;
    gap: 0.75rem;
}

.visit-hero__actions--wrap {
    gap: 0.75rem;
}

.visit-hero__stats {
    display: grid;
    gap: 1rem;
    grid-template-columns: repeat(auto-fit, minmax(180px, 1fr));
}

.visit-hero--compact .visit-hero__stats {
    gap: 0.75rem;
}

.visit-stat-card {
    padding: 1.25rem;
    border-radius: 1.25rem;
    background: rgba(15, 23, 42, 0.35);
    border: 1px solid rgba(148, 163, 184, 0.2);
    backdrop-filter: blur(6px);
    display: flex;
    flex-direction: column;
    gap: 0.5rem;
}

.visit-stat-card__label {
    text-transform: uppercase;
    font-size: var(--pm-font-size-xxs);
    letter-spacing: 0.12em;
    opacity: 0.65;
}

.visit-stat-card__value {
    font-size: var(--pm-font-size-2xl);
    font-weight: 700;
}

.visit-hero--compact .visit-stat-card {
    padding: 1rem;
}

.visit-section {
    display: flex;
    flex-direction: column;
    gap: 1.25rem;
}

.visit-section__header {
    display: flex;
    flex-wrap: wrap;
    justify-content: space-between;
    gap: 1rem;
    align-items: flex-end;
}

.visit-section__title {
    margin: 0;
    font-size: var(--pm-font-size-xl);
    font-weight: 600;
    color: var(--pm-text);
}

.visit-section__subtitle {
    margin: 0.35rem 0 0;
    color: var(--pm-text-secondary);
}

.visit-section__reset {
    font-weight: 600;
    color: var(--pm-primary);
}

.visit-section__body {
    background: var(--pm-card);
    border: 1px solid var(--pm-border);
    border-radius: 1.25rem;
    box-shadow: 0 18px 36px -28px rgba(15, 23, 42, 0.4);
}

.visit-filters {
    display: grid;
    gap: 1.25rem;
    grid-template-columns: repeat(auto-fit, minmax(220px, 1fr));
    padding: 1.75rem;
    background: var(--pm-card);
    border-radius: 1.5rem;
    border: 1px solid var(--pm-border);
    box-shadow: 0 20px 32px -30px rgba(15, 23, 42, 0.4);
}

.visit-filters__group {
    display: flex;
    flex-direction: column;
    gap: 0.5rem;
}

.visit-filters__group--wide {
    grid-column: span 2;
}

.visit-filters__actions {
    display: flex;
    flex-wrap: wrap;
    gap: 0.75rem;
    align-items: center;
}

.visit-table-card {
    border-radius: 1.5rem;
    background: var(--pm-card);
    border: 1px solid var(--pm-border);
    box-shadow: 0 24px 48px -32px rgba(15, 23, 42, 0.35);
    overflow: hidden;
}

.visit-form-layout {
    display: grid;
    gap: 1.75rem;
    grid-template-columns: minmax(0, 1fr) minmax(260px, 320px);
    align-items: start;
}

.visit-form-layout__sidebar {
    display: flex;
    flex-direction: column;
    gap: 1.5rem;
}

.visit-form-card {
    background: var(--pm-card);
    border-radius: 1.5rem;
    border: 1px solid var(--pm-border);
    box-shadow: 0 24px 48px -32px rgba(15, 23, 42, 0.35);
    padding: 1.75rem;
    display: flex;
    flex-direction: column;
    gap: 1.25rem;
}

.visit-form-card--surface {
    background: var(--pm-surface);
}

.visit-form-card--gallery {
    padding: 0;
    overflow: hidden;
}

.visit-form-card__header {
    display: flex;
    flex-direction: column;
    gap: 0.35rem;
}

.visit-form-card__title {
    margin: 0;
    font-size: var(--pm-font-size-lg);
    font-weight: 600;
    color: var(--pm-text);
}

.visit-form-card__subtitle {
    margin: 0;
    color: var(--pm-text-secondary);
}

.visit-form-card__body {
    padding: 1.75rem;
}

.visit-form-grid {
    display: grid;
    gap: 1.25rem;
    grid-template-columns: repeat(auto-fit, minmax(220px, 1fr));
}

.visit-form-grid--single {
    grid-template-columns: minmax(0, 1fr);
}

.visit-form-grid__field {
    display: flex;
    flex-direction: column;
    gap: 0.5rem;
}

.visit-form-grid__field--full {
    grid-column: 1 / -1;
}

.visit-intel-card {
    background: var(--pm-surface);
    border: 1px solid var(--pm-border);
    border-radius: 1.25rem;
    padding: 1.5rem;
    box-shadow: 0 18px 36px -28px rgba(15, 23, 42, 0.3);
    display: flex;
    flex-direction: column;
    gap: 1rem;
}

.visit-intel-card__title {
    margin: 0;
    font-weight: 600;
    font-size: var(--pm-font-size-lg);
}

.visit-intel-card__subtitle {
    margin: 0;
    color: var(--pm-text-secondary);
}

.visit-intel-card__list {
    margin: 0;
    padding-left: 1.2rem;
    color: var(--pm-text-secondary);
    display: flex;
    flex-direction: column;
    gap: 0.4rem;
}

.visit-intel-card__preview {
    border-radius: 1rem;
    background: rgba(15, 23, 42, 0.04);
    padding: 1rem;
}

.visit-intel-card__meta {
    display: flex;
    flex-direction: column;
    gap: 0.75rem;
    margin: 0;
}

.visit-intel-card__meta dt {
    text-transform: uppercase;
    font-size: var(--pm-font-size-xxs);
    letter-spacing: 0.12em;
    color: var(--pm-muted);
    margin-bottom: 0.25rem;
}

.visit-intel-card__meta dd {
    margin: 0;
    font-size: var(--pm-font-size-md);
    font-weight: 600;
}

.visit-media {
    display: grid;
    gap: 1.75rem;
    grid-template-columns: repeat(auto-fit, minmax(320px, 1fr));
    align-items: start;
}

.visit-media__gallery--full {
    grid-template-columns: minmax(0, 1fr);
}

.visit-form__footer--compact {
    justify-content: flex-end;
}

.visit-details {
    display: grid;
    gap: 1.75rem;
    grid-template-columns: minmax(0, 1fr) minmax(260px, 320px);
    align-items: start;
}

.visit-details__primary {
    display: flex;
    flex-direction: column;
    gap: 1.5rem;
}

.visit-details__aside {
    display: flex;
    flex-direction: column;
    gap: 1.5rem;
}

.visit-hero__delete {
    margin: 0;
    display: inline-flex;
    align-items: center;
}

.visit-gallery {
    display: grid;
    gap: 1.5rem;
    grid-template-columns: repeat(auto-fit, minmax(220px, 1fr));
}

.visit-gallery-card {
    border-radius: 1.25rem;
    border: 1px solid var(--pm-border);
    background: var(--pm-surface);
    box-shadow: 0 24px 44px -32px rgba(15, 23, 42, 0.35);
    overflow: hidden;
    display: flex;
    flex-direction: column;
}

.visit-gallery-card__image {
    display: block;
}

.visit-gallery-card__frame {
    position: relative;
    padding-bottom: 66%;
    overflow: hidden;
}

.visit-gallery-card__frame img {
    position: absolute;
    inset: 0;
    width: 100%;
    height: 100%;
    object-fit: cover;
}

.visit-gallery-card__badge {
    position: absolute;
    top: 0.75rem;
    left: 0.75rem;
    background: rgba(14, 165, 233, 0.9);
    color: #fff;
    font-size: var(--pm-font-size-xxs);
    text-transform: uppercase;
    letter-spacing: 0.12em;
    padding: 0.3rem 0.6rem;
    border-radius: 999px;
}

.visit-gallery-card__info {
    padding: 1rem 1.25rem;
    display: flex;
    flex-direction: column;
    gap: 0.75rem;
}

.visit-gallery-card__caption {
    margin: 0;
    font-weight: 500;
    color: var(--pm-text);
}

.visit-gallery-card__caption--muted {
    color: var(--pm-muted);
    font-style: italic;
}

.visit-gallery-card__actions {
    display: flex;
    flex-wrap: wrap;
    gap: 0.5rem;
    justify-content: flex-end;
}

.visit-gallery-card__form {
    margin: 0;
}

.visit-gallery-empty {
    border-radius: 1.25rem;
    border: 1px dashed var(--pm-border);
    background: rgba(15, 23, 42, 0.02);
}

.visit-timeline {
    list-style: none;
    margin: 0;
    padding: 0;
    display: flex;
    flex-direction: column;
    gap: 1rem;
}

.visit-timeline__dot {
    width: 10px;
    height: 10px;
    border-radius: 999px;
    background: var(--pm-primary);
    margin-right: 0.75rem;
    flex-shrink: 0;
    margin-top: 0.35rem;
}

.visit-timeline__content {
    display: flex;
    flex-direction: column;
    gap: 0.15rem;
}

.visit-timeline li {
    display: flex;
    align-items: flex-start;
}

.visit-timeline__label {
    text-transform: uppercase;
    font-size: var(--pm-font-size-xxs);
    letter-spacing: 0.1em;
    color: var(--pm-muted);
}

.visit-timeline__value {
    font-size: var(--pm-font-size-sm);
    font-weight: 600;
    color: var(--pm-text);
}

.visit-gallery-card__image:focus-visible {
    outline: 3px solid rgba(59, 130, 246, 0.65);
    outline-offset: 4px;
}

.visit-hero__actions .btn-light {
    color: var(--pm-primary);
    font-weight: 600;
}

.visit-media__upload .visit-form-card,
.visit-media__gallery .visit-form-card {
    height: 100%;
}

.visit-media__gallery .visit-form-card__body {
    padding: 1.5rem;
}

.visit-form-card--gallery .visit-gallery {
    padding: 1.5rem;
}

.visit-form-card--gallery .visit-gallery-empty {
    margin: 1.5rem;
}

.visit-form-card--gallery .visit-gallery-card {
    box-shadow: none;
    border-color: rgba(148, 163, 184, 0.35);
}

.visit-form-card--gallery .visit-gallery-card__info {
    background: #fff;
}

.visit-form-card--gallery .visit-gallery-card__caption {
    font-size: var(--pm-font-size-sm);
}

.visit-form-card--gallery .visit-gallery-card__actions {
    justify-content: flex-start;
}

.visit-form-card--gallery .visit-gallery-card__frame {
    padding-bottom: 62%;
}

.visit-form-card--gallery .visit-gallery-card__badge {
    background: rgba(15, 118, 110, 0.9);
}

.visit-form-card--surface .visit-summary-grid {
    gap: 1.25rem;
}

.visit-form-card--surface .visit-summary__value {
    font-size: var(--pm-font-size-md);
}

.visit-form-card--surface .visit-summary-metrics {
    padding-top: 0.75rem;
}

.visit-form-card--surface .visit-metric__value {
    font-size: var(--pm-font-size-xl);
}

.visit-form-card--surface .visit-metric__label {
    font-size: var(--pm-font-size-xs);
    letter-spacing: 0.08em;
}

.visit-media__gallery--full .visit-form-card__header,
.visit-media__gallery--full .visit-form-card__body {
    padding-left: 2rem;
    padding-right: 2rem;
}

.visit-media__gallery--full .visit-form-card__body {
    padding-bottom: 2rem;
}

.visit-form-card--gallery .visit-gallery {
    grid-template-columns: repeat(auto-fit, minmax(240px, 1fr));
}

.visit-form-card--gallery .visit-gallery-card__info {
    gap: 0.5rem;
}

@media (max-width: 576px) {
    .visit-filter-actions {
        width: 100%;
        justify-content: flex-start;
    }

    .visit-form__footer {
        justify-content: flex-start;
    }

    .visit-form-layout,
    .visit-details,
    .visit-media {
        grid-template-columns: minmax(0, 1fr);
    }

    .visit-hero {
        padding: 2rem;
    }

    .visit-hero--compact {
        padding: 1rem;
    }

    .visit-hero__stats {
        grid-template-columns: repeat(2, minmax(0, 1fr));
    }

    .visit-filters__group--wide {
        grid-column: auto;
    }
}

@media (min-width: 992px) {
    .visit-hero--compact {
        grid-template-columns: minmax(0, 1.35fr) minmax(0, 1fr);
        align-items: center;
    }

    .visit-hero--compact .visit-hero__stats {
        grid-template-columns: repeat(4, minmax(0, 1fr));
    }
}

/* --- Stat cards --- */
.pm-stats {
    display: grid;
    grid-template-columns: repeat(6, minmax(0, 1fr));
    gap: .75rem;
    margin-bottom: 1rem;
}

@media (max-width: 992px) {
    .pm-stats {
        grid-template-columns: repeat(3, minmax(0, 1fr));
    }
}

@media (max-width: 576px) {
    .pm-stats {
        grid-template-columns: repeat(2, minmax(0, 1fr));
    }
}

.pm-stat-card {
    border: 0;
    box-shadow: 0 .5rem 1rem -.75rem rgba(0, 0, 0, .15);
    height: 100%;
}

.pm-stat-card .label {
    color: var(--bs-secondary-color);
    font-size: .825rem;
    margin-bottom: .25rem;
}

.pm-stat-card .value {
    font-size: 1.75rem;
    font-weight: 600;
    line-height: 1;
}

/* --- Records card & table --- */
.pm-card {
    border: 0;
    box-shadow: 0 .5rem 1rem -.75rem rgba(0, 0, 0, .15);
}

.pm-card-header {
    background: #fff;
    display: flex;
    align-items: center;
    gap: .5rem;
}

.pm-table-wrap {
    max-height: 56vh;
    overflow: auto;
}

.table.pm-table {
    margin: 0;
}

.table.pm-table > thead th {
    position: sticky;
    top: 0;
    background: #f8f9fa;
    z-index: 1;
}

.table.pm-table > :not(caption) > * > * {
    padding: .55rem .75rem;
}

.table.pm-table td.text-mono {
    font-family: ui-monospace, SFMono-Regular, Menlo, monospace;
}

.table.pm-table .text-truncate {
    max-width: 24ch;
    overflow: hidden;
    text-overflow: ellipsis;
    white-space: nowrap;
}

/* --- Badges for statuses --- */
.badge-soft {
    background: rgba(108, 117, 125, .12);
    color: var(--bs-secondary-color);
}

.badge-granted {
    background: rgba(25, 135, 84, .12);
    color: #198754;
}

.badge-rejected {
    background: rgba(220, 53, 69, .12);
    color: #dc3545;
}

.badge-filing {
    background: rgba(13, 110, 253, .12);
    color: #0d6efd;
}

/* --- Utility --- */
.pm-muted {
    color: var(--bs-secondary-color);
}

/* Doc card compact tweaks */
.card .badge {
    font-weight: 500;
}

.card-footer .btn {
    white-space: nowrap;
}

.card-title {
    max-width: 28rem;
}<|MERGE_RESOLUTION|>--- conflicted
+++ resolved
@@ -3078,7 +3078,6 @@
     padding: 0;
     display: flex;
     flex-direction: column;
-<<<<<<< HEAD
     gap: .125rem;
 }
 
@@ -3115,29 +3114,11 @@
     font-size: var(--pm-font-size-sm);
     line-height: 1.35;
     color: var(--pm-text-secondary);
-=======
-    gap: .25rem;
-}
-
-.pm-drawer__list--root {
-    gap: .45rem;
-}
-
-.pm-drawer__item--section > .pm-drawer__label {
-    margin-bottom: .2rem;
-    font-size: var(--pm-font-size-xxs);
-    letter-spacing: .12em;
-    text-transform: uppercase;
-    color: var(--pm-muted);
-    font-weight: 700;
-    padding: 0;
->>>>>>> f2bece61
     background: none;
     text-decoration: none;
     transition: background-color .15s ease, color .15s ease, border-color .15s ease;
 }
 
-<<<<<<< HEAD
 .pm-drawer__entry:hover,
 .pm-drawer__entry:focus {
     color: var(--pm-text);
@@ -3155,38 +3136,12 @@
     font-weight: 600;
     background: rgba(45, 108, 223, .14);
     border-color: rgba(45, 108, 223, .24);
-=======
-.pm-drawer__item--section > .pm-drawer__label .pm-drawer__icon {
-    background: rgba(45, 108, 223, .08);
-    color: var(--pm-muted);
-    width: 1.8rem;
-    height: 1.8rem;
-    font-size: .9rem;
-}
-
-.pm-drawer__item--section > .pm-drawer__label .pm-drawer__text {
-    font-size: var(--pm-font-size-xxs);
-    letter-spacing: .16em;
-    color: var(--pm-muted);
-}
-
-.pm-drawer__item > .pm-drawer__list,
-.pm-drawer__collapse-region > .pm-drawer__list {
-    margin-top: .25rem;
-    padding-left: 1rem;
-    border-left: 1px solid rgba(45, 108, 223, .16);
-    gap: .25rem;
->>>>>>> f2bece61
 }
 
 .pm-drawer__content {
     display: inline-flex;
     align-items: center;
-<<<<<<< HEAD
     gap: .55rem;
-=======
-    gap: .5rem;
->>>>>>> f2bece61
     flex: 1 1 auto;
     min-width: 0;
 }
@@ -3195,17 +3150,9 @@
     display: inline-flex;
     align-items: center;
     justify-content: center;
-<<<<<<< HEAD
     width: 1.5rem;
     height: 1.5rem;
     color: var(--pm-muted);
-=======
-    width: 1.9rem;
-    height: 1.9rem;
-    border-radius: .7rem;
-    background: rgba(45, 108, 223, .12);
-    color: var(--pm-primary);
->>>>>>> f2bece61
     font-size: .95rem;
     flex-shrink: 0;
 }
@@ -3228,7 +3175,6 @@
 .pm-drawer__caret {
     display: inline-flex;
     align-items: center;
-<<<<<<< HEAD
     justify-content: center;
     color: var(--pm-muted);
     transition: transform .2s ease, color .2s ease;
@@ -3236,34 +3182,15 @@
 
 .pm-drawer__group[open] > .pm-drawer__summary .pm-drawer__caret {
     transform: rotate(180deg);
-=======
-    justify-content: space-between;
-    gap: .85rem;
-    padding: .55rem .75rem;
-    border-radius: .85rem;
-    border: 1px solid transparent;
-    font-weight: 500;
->>>>>>> f2bece61
     color: var(--pm-text-secondary);
 }
 
-<<<<<<< HEAD
 .pm-drawer__group-panel {
     margin-top: .25rem;
     padding-left: 1.15rem;
     display: flex;
     flex-direction: column;
     gap: .15rem;
-=======
-.pm-drawer__link:hover,
-.pm-drawer__link:focus,
-.pm-drawer__label:hover,
-.pm-drawer__label:focus {
-    color: var(--pm-primary);
-    background: rgba(45, 108, 223, .12);
-    text-decoration: none;
-    transform: translateX(2px);
->>>>>>> f2bece61
 }
 
 .pm-drawer__summary-link {
@@ -3275,7 +3202,6 @@
     text-decoration: none;
 }
 
-<<<<<<< HEAD
 .pm-drawer__summary-link:hover,
 .pm-drawer__summary-link:focus {
     color: inherit;
@@ -3284,33 +3210,6 @@
 
 .pm-drawer__list--nested {
     gap: .1rem;
-=======
-.pm-drawer__link.is-active,
-.pm-drawer__label.is-active {
-    color: var(--pm-primary);
-    background: rgba(45, 108, 223, .16);
-    font-weight: 600;
-    box-shadow: 0 12px 22px -18px rgba(45, 108, 223, .65);
-}
-
-.pm-drawer__meta {
-    font-size: var(--pm-font-size-xxs);
-    color: var(--pm-muted);
-    margin-left: .25rem;
-}
-
-/* ---------- Drawer collapse controls ---------- */
-.pm-drawer__item-header {
-    display: flex;
-    align-items: center;
-    gap: .35rem;
-}
-
-.pm-drawer__item-header > .pm-drawer__link,
-.pm-drawer__item-header > .pm-drawer__label {
-    flex: 1 1 auto;
-    min-width: 0;
->>>>>>> f2bece61
 }
 
 .pm-drawer__collapse-toggle {
