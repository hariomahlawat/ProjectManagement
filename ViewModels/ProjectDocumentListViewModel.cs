--- conflicted
+++ resolved
@@ -70,14 +70,7 @@
     string? PreviewUrl,
     string? SecondarySummary,
     ProjectDocumentRequestType? PendingRequestType,
-<<<<<<< HEAD
-    int? TotId)
-{
-    public bool HasTotBadge => TotId.HasValue;
-}
-=======
     bool IsTotLinked);
->>>>>>> d84c4669
 
 public sealed record ProjectDocumentFilterOptionViewModel(string? Value, string Label, bool Selected);
 
